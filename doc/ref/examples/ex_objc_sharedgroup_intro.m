/* @@Example: ex_objc_sharedgroup_intro @@ */
#import <Realm/Realm.h>
#import "people.h"

/*
 The classes People, PeopleQuery, PeopleView, and PeopleRow are declared
 (interfaces are generated) in people.h as

 REALM_TABLE_DEF_3(People,
                   Name,  String,
                   Age,   Int,
                   Hired, Bool)

 and in people.m you must have

 REALM_TABLE_IMPL_3(People,
                    Name, String,
                    Age,  Int,
                    Hired, Bool)

 in order to generate the implementation of the classes.
 */


void ex_objc_context_intro()
{
    // Generate paths for .realm file and .realm.lock file
    NSString *realmFileName          = @"contextTest.realm";
    NSString *documentsDirectoryPath = NSSearchPathForDirectoriesInDomains(NSDocumentDirectory, NSUserDomainMask, YES).firstObject;
    NSString *realmFilePath          = [documentsDirectoryPath stringByAppendingPathComponent:realmFileName];
    NSString *realmFileLockPath      = [realmFilePath stringByAppendingPathExtension:@"lock"];
    
    // Remove any previous files
    NSFileManager *fm = [NSFileManager defaultManager];
<<<<<<< HEAD
    [fm removeItemAtPath:[RLMContext defaultPath] error:nil];

    // Create datafile with a new table
    RLMContext *context = [RLMContext contextWithDefaultPersistence];
=======
    [fm removeItemAtPath:realmFilePath error:nil];
    [fm removeItemAtPath:realmFileLockPath error:nil];

    NSError *contextCreationError = nil;
    
    // Create an RLMContext
    RLMContext *context = [RLMContext contextPersistedAtPath:realmFilePath
                                                       error:&contextCreationError];
    
    if (contextCreationError) {
        NSLog(@"Error creating context: %@", contextCreationError.localizedDescription);
    }
>>>>>>> ac0b4ff2

    // Perform a write transaction (with commit to file)
    NSError *error = nil;
    BOOL success;
    success = [context writeUsingBlock:^(RLMRealm *realm) {
        People *table = [realm createTableWithName:@"employees"
                                      asTableClass:[People class]];
        [table addRow:@{@"Name":@"Bill", @"Age":@53, @"Hired":@YES}];

        return YES; // Commit
    } error:&error];
    if (!success) {
        NSLog(@"write-transaction failed: %@", [error description]);
    }

    // Perform a write transaction (with rollback)
<<<<<<< HEAD
    success = [context writeUsingBlock:^(RLMRealm *realm) {
        People *table = [realm createTableWithName:@"contractors"
=======
    success = [context writeUsingBlock:^(RLMTransaction *transaction) {
        People *table = [transaction tableWithName:@"employees"
>>>>>>> ac0b4ff2
                                      asTableClass:[People class]];
        if ([table rowCount] == 0) {
            NSLog(@"Roll back!");
            return NO;
        }
        [table addName:@"Mary" Age:76 Hired:NO];
        return YES; // Commit
    } error:&error];
    if (!success)
        NSLog(@"Transaction Rolled back : %@", [error description]);

    // Perform a read transaction
    [context readUsingBlock:^(RLMRealm *realm) {
        People *table = [realm tableWithName:@"employees"
                                asTableClass:[People class]];
        for (PeopleRow *row in table) {
            NSLog(@"Name: %@", row.Name);
        }
    }];
}
/* @@EndExample@@ */<|MERGE_RESOLUTION|>--- conflicted
+++ resolved
@@ -24,34 +24,13 @@
 
 void ex_objc_context_intro()
 {
-    // Generate paths for .realm file and .realm.lock file
-    NSString *realmFileName          = @"contextTest.realm";
-    NSString *documentsDirectoryPath = NSSearchPathForDirectoriesInDomains(NSDocumentDirectory, NSUserDomainMask, YES).firstObject;
-    NSString *realmFilePath          = [documentsDirectoryPath stringByAppendingPathComponent:realmFileName];
-    NSString *realmFileLockPath      = [realmFilePath stringByAppendingPathExtension:@"lock"];
-    
-    // Remove any previous files
+    // Remove any previous file
     NSFileManager *fm = [NSFileManager defaultManager];
-<<<<<<< HEAD
     [fm removeItemAtPath:[RLMContext defaultPath] error:nil];
 
     // Create datafile with a new table
     RLMContext *context = [RLMContext contextWithDefaultPersistence];
-=======
-    [fm removeItemAtPath:realmFilePath error:nil];
-    [fm removeItemAtPath:realmFileLockPath error:nil];
-
-    NSError *contextCreationError = nil;
     
-    // Create an RLMContext
-    RLMContext *context = [RLMContext contextPersistedAtPath:realmFilePath
-                                                       error:&contextCreationError];
-    
-    if (contextCreationError) {
-        NSLog(@"Error creating context: %@", contextCreationError.localizedDescription);
-    }
->>>>>>> ac0b4ff2
-
     // Perform a write transaction (with commit to file)
     NSError *error = nil;
     BOOL success;
@@ -67,13 +46,8 @@
     }
 
     // Perform a write transaction (with rollback)
-<<<<<<< HEAD
     success = [context writeUsingBlock:^(RLMRealm *realm) {
         People *table = [realm createTableWithName:@"contractors"
-=======
-    success = [context writeUsingBlock:^(RLMTransaction *transaction) {
-        People *table = [transaction tableWithName:@"employees"
->>>>>>> ac0b4ff2
                                       asTableClass:[People class]];
         if ([table rowCount] == 0) {
             NSLog(@"Roll back!");
