////////////////////////////////////////////////////////////////////////////
//
// Copyright 2015 Realm Inc.
//
// Licensed under the Apache License, Version 2.0 (the "License");
// you may not use this file except in compliance with the License.
// You may obtain a copy of the License at
//
// http://www.apache.org/licenses/LICENSE-2.0
//
// Unless required by applicable law or agreed to in writing, software
// distributed under the License is distributed on an "AS IS" BASIS,
// WITHOUT WARRANTIES OR CONDITIONS OF ANY KIND, either express or implied.
// See the License for the specific language governing permissions and
// limitations under the License.
//
////////////////////////////////////////////////////////////////////////////

import XCTest
import RealmSwift

var pkCounter = 0
func nextPrimaryKey() -> Int {
    pkCounter += 1
    return pkCounter
}

class KVOObject: Object {
    @objc dynamic var pk = nextPrimaryKey() // primary key for equality
    @objc dynamic var ignored: Int = 0

    @objc dynamic var boolCol: Bool = false
    @objc dynamic var int8Col: Int8 = 1
    @objc dynamic var int16Col: Int16 = 2
    @objc dynamic var int32Col: Int32 = 3
    @objc dynamic var int64Col: Int64 = 4
    @objc dynamic var floatCol: Float = 5
    @objc dynamic var doubleCol: Double = 6
    @objc dynamic var stringCol: String = ""
    @objc dynamic var binaryCol: Data = Data()
    @objc dynamic var dateCol: Date = Date(timeIntervalSince1970: 0)
    @objc dynamic var objectCol: KVOObject?
    let arrayCol = List<KVOObject>()
    let optIntCol = RealmOptional<Int>()
    let optFloatCol = RealmOptional<Float>()
    let optDoubleCol = RealmOptional<Double>()
    let optBoolCol = RealmOptional<Bool>()
    @objc dynamic var optStringCol: String?
    @objc dynamic var optBinaryCol: Data?
    @objc dynamic var optDateCol: Date?

    let arrayBool = List<Bool>()
    let arrayInt8 = List<Int8>()
    let arrayInt16 = List<Int16>()
    let arrayInt32 = List<Int32>()
    let arrayInt64 = List<Int64>()
    let arrayFloat = List<Float>()
    let arrayDouble = List<Double>()
    let arrayString = List<String>()
    let arrayBinary = List<Data>()
    let arrayDate = List<Date>()

    let arrayOptBool = List<Bool?>()
    let arrayOptInt8 = List<Int8?>()
    let arrayOptInt16 = List<Int16?>()
    let arrayOptInt32 = List<Int32?>()
    let arrayOptInt64 = List<Int64?>()
    let arrayOptFloat = List<Float?>()
    let arrayOptDouble = List<Double?>()
    let arrayOptString = List<String?>()
    let arrayOptBinary = List<Data?>()
    let arrayOptDate = List<Date?>()

    override class func primaryKey() -> String { return "pk" }
    override class func ignoredProperties() -> [String] { return ["ignored"] }
}

// Most of the testing of KVO functionality is done in the obj-c tests
// These tests just verify that it also works on Swift types
class KVOTests: TestCase {
    var realm: Realm! = nil

    override func setUp() {
        super.setUp()
        realm = try! Realm()
        realm.beginWrite()
    }

    override func tearDown() {
        realm.cancelWrite()
        realm = nil
        super.tearDown()
    }

    var changeDictionary: [NSKeyValueChangeKey: Any]?

    override func observeValue(forKeyPath keyPath: String?, of object: Any?,
                               change: [NSKeyValueChangeKey : Any]?, context: UnsafeMutableRawPointer?) {
        changeDictionary = change
    }

<<<<<<< HEAD
=======
    // swiftlint:disable:next cyclomatic_complexity
>>>>>>> 2a0f5106
    func observeChange<T: Equatable>(_ obj: KVOObject, _ key: String, _ old: T?, _ new: T?,
                                     fileName: StaticString = #file, lineNumber: UInt = #line, _ block: () -> Void) {
        let kvoOptions: NSKeyValueObservingOptions = [.old, .new]
#if swift(>=3.2)
        func observe<Value>(_ keyPath: KeyPath<KVOObject, Value>) -> NSKeyValueObservation {
            return obj.observe(keyPath, options: kvoOptions) { _, change in
                self.changeDictionary = [
                    .oldKey: change.oldValue as? T as Any,
                    .newKey: change.newValue as? T as Any
                ]
            }
        }

        let observation: NSKeyValueObservation?
        switch key {
        case "boolCol":      observation = observe(\.boolCol)
        case "int8Col":      observation = observe(\.int8Col)
        case "int16Col":     observation = observe(\.int16Col)
        case "int32Col":     observation = observe(\.int32Col)
        case "int64Col":     observation = observe(\.int64Col)
        case "floatCol":     observation = observe(\.floatCol)
        case "doubleCol":    observation = observe(\.doubleCol)
        case "stringCol":    observation = observe(\.stringCol)
        case "binaryCol":    observation = observe(\.binaryCol)
        case "dateCol":      observation = observe(\.dateCol)
        case "objectCol":    observation = observe(\.objectCol)
        case "optStringCol": observation = observe(\.optStringCol)
        case "optBinaryCol": observation = observe(\.optBinaryCol)
        case "optDateCol":   observation = observe(\.optDateCol)
        case "invalidated":  observation = observe(\.invalidated)
        default:
            // some properties don't support Swift Smart KeyPaths, fall back to legacy KVO API
            observation = nil
            obj.addObserver(self, forKeyPath: key, options: kvoOptions, context: nil)
        }

        block()
        if let observation = observation {
            observation.invalidate()
        } else {
            obj.removeObserver(self, forKeyPath: key)
        }
#else
        obj.addObserver(self, forKeyPath: key, options: kvoOptions, context: nil)
        block()
        obj.removeObserver(self, forKeyPath: key)
#endif

        XCTAssert(changeDictionary != nil, "Did not get a notification", file: fileName, line: lineNumber)
        guard changeDictionary != nil else { return }

        let actualOld = changeDictionary![.oldKey]! as? T
        let actualNew = changeDictionary![.newKey]! as? T

        XCTAssert(old == actualOld,
                  "Old value: expected \(String(describing: old)), got \(String(describing: actualOld))",
                  file: fileName, line: lineNumber)
        XCTAssert(new == actualNew,
                  "New value: expected \(String(describing: new)), got \(String(describing: actualNew))",
                  file: fileName, line: lineNumber)

        changeDictionary = nil
    }

    func observeListChange(_ obj: NSObject, _ key: String, _ kind: NSKeyValueChange, _ indexes: NSIndexSet = NSIndexSet(index: 0),
                           fileName: StaticString = #file, lineNumber: UInt = #line, _ block: () -> Void) {
        obj.addObserver(self, forKeyPath: key, options: [.old, .new], context: nil)
        block()
        obj.removeObserver(self, forKeyPath: key)
        XCTAssert(changeDictionary != nil, "Did not get a notification", file: fileName, line: lineNumber)
        guard changeDictionary != nil else { return }

        let actualKind = NSKeyValueChange(rawValue: (changeDictionary![NSKeyValueChangeKey.kindKey] as! NSNumber).uintValue)!
        let actualIndexes = changeDictionary![NSKeyValueChangeKey.indexesKey]! as! NSIndexSet
        XCTAssert(actualKind == kind, "Change kind: expected \(kind), got \(actualKind)", file: fileName,
            line: lineNumber)
        XCTAssert(actualIndexes.isEqual(indexes), "Changed indexes: expected \(indexes), got \(actualIndexes)",
            file: fileName, line: lineNumber)

        changeDictionary = nil
    }

    func getObject(_ obj: KVOObject) -> (KVOObject, KVOObject) {
        return (obj, obj)
    }

    // Actual tests follow

    func testAllPropertyTypes() {
        let (obj, obs) = getObject(KVOObject())

        observeChange(obs, "boolCol", false, true) { obj.boolCol = true }
#if swift(>=3.2)
        observeChange(obs, "int8Col", 1 as Int8, 10) { obj.int8Col = 10 }
        observeChange(obs, "int16Col", 2 as Int16, 10) { obj.int16Col = 10 }
        observeChange(obs, "int32Col", 3 as Int32, 10) { obj.int32Col = 10 }
        observeChange(obs, "int64Col", 4 as Int64, 10) { obj.int64Col = 10 }
#else
        observeChange(obs, "int8Col", 1, 10) { obj.int8Col = 10 }
        observeChange(obs, "int16Col", 2, 10) { obj.int16Col = 10 }
        observeChange(obs, "int32Col", 3, 10) { obj.int32Col = 10 }
        observeChange(obs, "int64Col", 4, 10) { obj.int64Col = 10 }
#endif
        observeChange(obs, "floatCol", 5 as Float, 10) { obj.floatCol = 10 }
        observeChange(obs, "doubleCol", 6 as Double, 10) { obj.doubleCol = 10 }
        observeChange(obs, "stringCol", "", "abc") { obj.stringCol = "abc" }
        observeChange(obs, "objectCol", nil, obj) { obj.objectCol = obj }

        let data = "abc".data(using: String.Encoding.utf8, allowLossyConversion: false)!
        observeChange(obs, "binaryCol", Data(), data) { obj.binaryCol = data }

        let date = Date(timeIntervalSince1970: 1)
        observeChange(obs, "dateCol", Date(timeIntervalSince1970: 0), date) { obj.dateCol = date }

        observeListChange(obs, "arrayCol", .insertion) { obj.arrayCol.append(obj) }
        observeListChange(obs, "arrayCol", .removal) { obj.arrayCol.removeAll() }

        observeChange(obs, "optIntCol", nil, 10) { obj.optIntCol.value = 10 }
        observeChange(obs, "optFloatCol", nil, 10.0) { obj.optFloatCol.value = 10 }
        observeChange(obs, "optDoubleCol", nil, 10.0) { obj.optDoubleCol.value = 10 }
        observeChange(obs, "optBoolCol", nil, true) { obj.optBoolCol.value = true }
        observeChange(obs, "optStringCol", nil, "abc") { obj.optStringCol = "abc" }
        observeChange(obs, "optBinaryCol", nil, data) { obj.optBinaryCol = data }
        observeChange(obs, "optDateCol", nil, date) { obj.optDateCol = date }

        observeChange(obs, "optIntCol", 10, nil) { obj.optIntCol.value = nil }
        observeChange(obs, "optFloatCol", 10.0, nil) { obj.optFloatCol.value = nil }
        observeChange(obs, "optDoubleCol", 10.0, nil) { obj.optDoubleCol.value = nil }
        observeChange(obs, "optBoolCol", true, nil) { obj.optBoolCol.value = nil }
        observeChange(obs, "optStringCol", "abc", nil) { obj.optStringCol = nil }
        observeChange(obs, "optBinaryCol", data, nil) { obj.optBinaryCol = nil }
        observeChange(obs, "optDateCol", date, nil) { obj.optDateCol = nil }

<<<<<<< HEAD
        observeListChange(obs, "arrayBool", .insertion) { obj.arrayBool.append(true); }
        observeListChange(obs, "arrayInt8", .insertion) { obj.arrayInt8.append(10); }
        observeListChange(obs, "arrayInt16", .insertion) { obj.arrayInt16.append(10); }
        observeListChange(obs, "arrayInt32", .insertion) { obj.arrayInt32.append(10); }
        observeListChange(obs, "arrayInt64", .insertion) { obj.arrayInt64.append(10); }
        observeListChange(obs, "arrayFloat", .insertion) { obj.arrayFloat.append(10); }
        observeListChange(obs, "arrayDouble", .insertion) { obj.arrayDouble.append(10); }
        observeListChange(obs, "arrayString", .insertion) { obj.arrayString.append("abc"); }

        observeListChange(obs, "arrayOptBool", .insertion) { obj.arrayOptBool.append(true); }
        observeListChange(obs, "arrayOptInt8", .insertion) { obj.arrayOptInt8.append(10); }
        observeListChange(obs, "arrayOptInt16", .insertion) { obj.arrayOptInt16.append(10); }
        observeListChange(obs, "arrayOptInt32", .insertion) { obj.arrayOptInt32.append(10); }
        observeListChange(obs, "arrayOptInt64", .insertion) { obj.arrayOptInt64.append(10); }
        observeListChange(obs, "arrayOptFloat", .insertion) { obj.arrayOptFloat.append(10); }
        observeListChange(obs, "arrayOptDouble", .insertion) { obj.arrayOptDouble.append(10); }
        observeListChange(obs, "arrayOptString", .insertion) { obj.arrayOptString.append("abc"); }
        observeListChange(obs, "arrayOptBinary", .insertion) { obj.arrayOptBinary.append(data); }
        observeListChange(obs, "arrayOptDate", .insertion) { obj.arrayOptDate.append(date); }

        observeListChange(obs, "arrayOptBool", .insertion) { obj.arrayOptBool.insert(nil, at: 0); }
        observeListChange(obs, "arrayOptInt8", .insertion) { obj.arrayOptInt8.insert(nil, at: 0); }
        observeListChange(obs, "arrayOptInt16", .insertion) { obj.arrayOptInt16.insert(nil, at: 0); }
        observeListChange(obs, "arrayOptInt32", .insertion) { obj.arrayOptInt32.insert(nil, at: 0); }
        observeListChange(obs, "arrayOptInt64", .insertion) { obj.arrayOptInt64.insert(nil, at: 0); }
        observeListChange(obs, "arrayOptFloat", .insertion) { obj.arrayOptFloat.insert(nil, at: 0); }
        observeListChange(obs, "arrayOptDouble", .insertion) { obj.arrayOptDouble.insert(nil, at: 0); }
        observeListChange(obs, "arrayOptString", .insertion) { obj.arrayOptString.insert(nil, at: 0); }
        observeListChange(obs, "arrayOptDate", .insertion) { obj.arrayOptDate.insert(nil, at: 0); }
        observeListChange(obs, "arrayOptBinary", .insertion) { obj.arrayOptBinary.insert(nil, at: 0); }

=======
>>>>>>> 2a0f5106
        if obs.realm == nil {
            return
        }

        observeChange(obs, "invalidated", false, true) {
            self.realm.delete(obj)
        }

        let (obj2, obs2) = getObject(KVOObject())
        observeChange(obs2, "arrayCol.invalidated", false, true) {
            self.realm.delete(obj2)
        }
    }

    func testReadSharedSchemaFromObservedObject() {
        let obj = KVOObject()
        obj.addObserver(self, forKeyPath: "boolCol", options: [.old, .new], context: nil)
        XCTAssertEqual(type(of: obj).sharedSchema(), KVOObject.sharedSchema())
        obj.removeObserver(self, forKeyPath: "boolCol")
    }
}

class KVOPersistedTests: KVOTests {
    override func getObject(_ obj: KVOObject) -> (KVOObject, KVOObject) {
        realm.add(obj)
        return (obj, obj)
    }
}

class KVOMultipleAccessorsTests: KVOTests {
    override func getObject(_ obj: KVOObject) -> (KVOObject, KVOObject) {
        realm.add(obj)
        return (obj, realm.object(ofType: KVOObject.self, forPrimaryKey: obj.pk)!)
    }
}<|MERGE_RESOLUTION|>--- conflicted
+++ resolved
@@ -99,10 +99,7 @@
         changeDictionary = change
     }
 
-<<<<<<< HEAD
-=======
     // swiftlint:disable:next cyclomatic_complexity
->>>>>>> 2a0f5106
     func observeChange<T: Equatable>(_ obj: KVOObject, _ key: String, _ old: T?, _ new: T?,
                                      fileName: StaticString = #file, lineNumber: UInt = #line, _ block: () -> Void) {
         let kvoOptions: NSKeyValueObservingOptions = [.old, .new]
@@ -236,7 +233,6 @@
         observeChange(obs, "optBinaryCol", data, nil) { obj.optBinaryCol = nil }
         observeChange(obs, "optDateCol", date, nil) { obj.optDateCol = nil }
 
-<<<<<<< HEAD
         observeListChange(obs, "arrayBool", .insertion) { obj.arrayBool.append(true); }
         observeListChange(obs, "arrayInt8", .insertion) { obj.arrayInt8.append(10); }
         observeListChange(obs, "arrayInt16", .insertion) { obj.arrayInt16.append(10); }
@@ -268,8 +264,6 @@
         observeListChange(obs, "arrayOptDate", .insertion) { obj.arrayOptDate.insert(nil, at: 0); }
         observeListChange(obs, "arrayOptBinary", .insertion) { obj.arrayOptBinary.insert(nil, at: 0); }
 
-=======
->>>>>>> 2a0f5106
         if obs.realm == nil {
             return
         }
