////////////////////////////////////////////////////////////////////////////
//
// Copyright 2020 Realm Inc.
//
// Licensed under the Apache License, Version 2.0 (the "License");
// you may not use this file except in compliance with the License.
// You may obtain a copy of the License at
//
// http://www.apache.org/licenses/LICENSE-2.0
//
// Unless required by applicable law or agreed to in writing, software
// distributed under the License is distributed on an "AS IS" BASIS,
// WITHOUT WARRANTIES OR CONDITIONS OF ANY KIND, either express or implied.
// See the License for the specific language governing permissions and
// limitations under the License.
//
////////////////////////////////////////////////////////////////////////////

#if canImport(Combine)
import XCTest
import Combine
import RealmSwift

class CombineIdentifiableObject: Object, ObjectKeyIdentifiable {
    @objc dynamic var value = 0
    @objc dynamic var child: CombineIdentifiableEmbeddedObject?
}
class CombineIdentifiableEmbeddedObject: EmbeddedObject, ObjectKeyIdentifiable {
    @objc dynamic var value = 0
}

@available(OSX 10.15, watchOS 6.0, iOS 13.0, iOSApplicationExtension 13.0, OSXApplicationExtension 10.15, tvOS 13.0, *)
extension Publisher {
    public func signal(_ semaphore: DispatchSemaphore) -> Publishers.HandleEvents<Self> {
        self.handleEvents(receiveOutput: { _ in semaphore.signal() })
    }
}

// XCTest doesn't care about the @available on the class and will try to run
// the tests even on older versions. Putting this check inside `defaultTestSuite`
// results in a warning about it being redundant due to the enclosing check, so
// it needs to be out of line.
func hasCombine() -> Bool {
    if #available(OSX 10.15, watchOS 6.0, iOS 13.0, iOSApplicationExtension 13.0, OSXApplicationExtension 10.15, tvOS 13.0, *) {
        return true
    }
    return false
}

<<<<<<< HEAD
@available(OSX 10.15, watchOS 6.0, iOS 13.0, iOSApplicationExtension 13.0, OSXApplicationExtension 10.15, tvOS 13.0, *)
=======
@available(macOS 10.15, iOS 13, tvOS 13, watchOS 6, *)
>>>>>>> 649e801d
class ObjectIdentifiableTests: TestCase {
    override class var defaultTestSuite: XCTestSuite {
        if hasCombine() {
            return super.defaultTestSuite
        }
        return XCTestSuite(name: "\(type(of: self))")
    }

    func testUnmanaged() {
        let obj1 = CombineIdentifiableObject(value: [1])
        let obj2 = CombineIdentifiableObject(value: [1])
        let obj3 = CombineIdentifiableObject(value: [2])
        XCTAssertEqual(obj1.id, obj1.id)
        XCTAssertNotEqual(obj1.id, obj2.id)
        XCTAssertNotEqual(obj2.id, obj3.id)
        XCTAssertNotEqual(obj1.id, obj3.id)
    }

    func testManagedTopLevel() {
        let realm = try! Realm()
        let (obj1, obj2) = try! realm.write {
            return (
                realm.create(CombineIdentifiableObject.self, value: [1]),
                realm.create(CombineIdentifiableObject.self, value: [2])
            )
        }
        XCTAssertEqual(obj1.id, obj1.id)
        XCTAssertNotEqual(obj1.id, obj2.id)
        XCTAssertEqual(obj1.id, realm.objects(CombineIdentifiableObject.self).first!.id)
        XCTAssertEqual(obj2.id, realm.objects(CombineIdentifiableObject.self).last!.id)
    }

    func testManagedEmbedded() {
        let realm = try! Realm()
        let (obj1, obj2) = try! realm.write {
            return (
                realm.create(CombineIdentifiableObject.self, value: [1, [1]]),
                realm.create(CombineIdentifiableObject.self, value: [2, [2]])
            )
        }
        XCTAssertEqual(obj1.child!.id, obj1.child!.id)
        XCTAssertNotEqual(obj1.child!.id, obj2.child!.id)
    }
}

@available(OSX 10.15, watchOS 6.0, iOS 13.0, iOSApplicationExtension 13.0, OSXApplicationExtension 10.15, tvOS 13.0, *)
class CombinePublisherTestCase: TestCase {
    var realm: Realm!
    var cancellable: AnyCancellable?
    var notificationToken: NotificationToken?
    let subscribeOnQueue = DispatchQueue(label: "subscribe on")
    let receiveOnQueue = DispatchQueue(label: "receive on")

    override class var defaultTestSuite: XCTestSuite {
        if hasCombine() {
            return super.defaultTestSuite
        }
        return XCTestSuite(name: "\(type(of: self))")
    }

    override func setUp() {
        super.setUp()
        realm = try! Realm(configuration: Realm.Configuration(inMemoryIdentifier: "test"))
    }

    override func tearDown() {
        if let cancellable = cancellable, let notificationToken = notificationToken {
            cancellable.cancel()
            notificationToken.invalidate()
        }
        realm.invalidate()
        realm = nil
        subscribeOnQueue.sync { }
        receiveOnQueue.sync { }
        super.tearDown()
    }
}

@available(OSX 10.15, watchOS 6.0, iOS 13.0, iOSApplicationExtension 13.0, OSXApplicationExtension 10.15, tvOS 13.0, *)
class CombineRealmTests: CombinePublisherTestCase {
    func testWillChangeLocalWrite() {
        var called = false
        cancellable = realm
            .objectWillChange
            .sink {
            called = true
        }

        try! realm.write {
            realm.create(SwiftIntObject.self, value: [])
        }
        XCTAssertTrue(called)
    }

    func testWillChangeLocalWriteWithToken() {
        var called = false

        cancellable = realm
            .objectWillChange
            .saveToken(on: self, for: \.notificationToken)
            .sink {
            called = true
        }

        try! realm.write {
            realm.create(SwiftIntObject.self, value: [])
        }
        XCTAssertNotNil(notificationToken)
        XCTAssertTrue(called)
    }

    func testWillChangeLocalWriteWithoutNotifying() {
        var called = false
        cancellable = realm
            .objectWillChange
            .saveToken(on: self, for: \.notificationToken)
            .sink {
            called = true
        }

        XCTAssertNotNil(notificationToken)
        for _ in 0..<10 {
            try! realm.write(withoutNotifying: [notificationToken!]) {
                realm.create(SwiftIntObject.self, value: [])
            }
            XCTAssertFalse(called)
        }
    }

    func testWillChangeRemoteWrite() {
        let exp = XCTestExpectation()
        cancellable = realm.objectWillChange.sink {
            exp.fulfill()
        }
        subscribeOnQueue.async {
            let backgroundRealm = try! Realm(configuration: self.realm.configuration)
            try! backgroundRealm.write {
                backgroundRealm.create(SwiftIntObject.self, value: [])
            }
        }
        wait(for: [exp], timeout: 1)
    }
}

@available(OSX 10.15, watchOS 6.0, iOS 13.0, iOSApplicationExtension 13.0, OSXApplicationExtension 10.15, tvOS 13.0, *)
class CombineObjectPublisherTests: CombinePublisherTestCase {
    var obj: SwiftIntObject!

    override func setUp() {
        super.setUp()
        obj = try! realm.write { realm.create(SwiftIntObject.self, value: []) }
    }

    func testWillChange() {
        let exp = XCTestExpectation()
        cancellable = obj.objectWillChange.sink {
            exp.fulfill()
        }
        try! realm.write { obj.intCol = 1 }
        wait(for: [exp], timeout: 1)
    }

    func testWillChangeWithToken() {
        let exp = XCTestExpectation()
        cancellable = obj
            .objectWillChange
            .saveToken(on: self, at: \.notificationToken)
            .sink {
            exp.fulfill()
        }
        XCTAssertNotNil(notificationToken)
        try! realm.write { obj.intCol = 1 }
    }

    func testChange() {
        let exp = XCTestExpectation()
        cancellable = valuePublisher(obj).assertNoFailure().sink { o in
            XCTAssertEqual(self.obj, o)
            exp.fulfill()
        }

        try! realm.write { obj.intCol = 1 }
        wait(for: [exp], timeout: 1)
    }

    func testChangeSet() {
        let exp = XCTestExpectation()
        cancellable = changesetPublisher(obj).assertNoFailure().sink { change in
            if case .change(let o, let properties) = change {
                XCTAssertEqual(self.obj, o)
                XCTAssertEqual(properties.count, 1)
                XCTAssertEqual(properties[0].name, "intCol")
                XCTAssertNil(properties[0].oldValue)
                XCTAssertEqual(properties[0].newValue as? Int, 1)
            } else {
                XCTFail("Expected .change but got \(change)")
            }
            exp.fulfill()
        }

        try! realm.write { obj.intCol = 1 }
        wait(for: [exp], timeout: 1)
    }

    func testDelete() {
        let exp = XCTestExpectation()
        cancellable = valuePublisher(obj).sink(receiveCompletion: { _ in exp.fulfill() },
                                         receiveValue: { _ in })
        try! realm.write { realm.delete(obj) }
        wait(for: [exp], timeout: 1)
    }

    func testSubscribeOn() {
        let sema = DispatchSemaphore(value: 0)
        var i = 1
        cancellable = valuePublisher(obj)
            .subscribe(on: subscribeOnQueue)
            .map { obj -> SwiftIntObject in
                sema.signal()
                XCTAssertEqual(obj.intCol, i)
                i += 1
                return obj
            }
            .collect()
            .assertNoFailure()
            .sink { arr in
                XCTAssertEqual(arr.count, 10)
                sema.signal()
            }

        for _ in 0..<10 {
            try! realm.write { obj.intCol += 1 }
            // wait between each write so that the notifications can't get coalesced
            // also would deadlock if the subscription was on the main thread
            sema.wait()
        }
        try! realm.write { realm.delete(obj) }
        sema.wait()
    }

    func testReceiveOn() {
        var exp = XCTestExpectation()
        cancellable = valuePublisher(obj)
            .receive(on: receiveOnQueue)
            .map { obj -> Int in
                exp.fulfill()
                return obj.intCol
            }
            .collect()
            .assertNoFailure()
            .sink { arr in
                XCTAssertEqual(arr.count, 10)
                for i in 1..<10 {
                    XCTAssertTrue(arr.contains(i))
                }
                exp.fulfill()
            }

        for _ in 0..<10 {
            try! realm.write { obj.intCol += 1 }
            wait(for: [exp], timeout: 10)
            exp = XCTestExpectation()
        }
        try! realm.write { realm.delete(obj) }
        wait(for: [exp], timeout: 10)
    }

    func testChangeSetSubscribeOn() {
        let sema = DispatchSemaphore(value: 0)

        var prev: SwiftIntObject?
        cancellable = changesetPublisher(obj)
            .subscribe(on: subscribeOnQueue)
            .assertNoFailure()
            .sink(receiveCompletion: { _ in sema.signal() }, receiveValue: { change in
                if case .change(let o, let properties) = change {
                    XCTAssertNotEqual(self.obj, o)
                    XCTAssertEqual(properties.count, 1)
                    XCTAssertEqual(properties[0].name, "intCol")
                    if let prev = prev {
                        XCTAssertEqual(properties[0].oldValue as? Int, prev.intCol)
                    }
                    XCTAssertEqual(properties[0].newValue as? Int, o.intCol)
                    prev = o.freeze()
                    XCTAssertEqual(prev!.intCol, o.intCol)

                    if o.intCol == 100 {
                        sema.signal()
                    }
                } else {
                    XCTFail("Expected .change but got \(change)")
                }
            })

        for _ in 0..<100 {
            try! realm.write { obj.intCol += 1 }
        }
        sema.wait()
        try! realm.write { realm.delete(obj) }

        sema.wait()
        XCTAssertNotNil(prev)
        XCTAssertEqual(prev!.intCol, 100)
    }

    func testChangeSetReceiveOn() {
        var exp = XCTestExpectation(description: "change")

        cancellable = changesetPublisher(obj)
            .receive(on: receiveOnQueue)
            .assertNoFailure()
            .sink(receiveCompletion: { _ in exp.fulfill() }, receiveValue: { change in
                if case .change(let o, let properties) = change {
                    XCTAssertNotEqual(self.obj, o)
                    XCTAssertEqual(properties.count, 1)
                    XCTAssertEqual(properties[0].name, "intCol")
                    // oldValue is always nil because we subscribed on the thread doing the writing
                    XCTAssertNil(properties[0].oldValue)
                    XCTAssertEqual(properties[0].newValue as? Int, o.intCol)
                } else {
                    XCTFail("Expected .change but got \(change)")
                }
                exp.fulfill()
            })

        for _ in 0..<10 {
            exp = XCTestExpectation(description: "change")
            try! realm.write { obj.intCol += 1 }
            wait(for: [exp], timeout: 1)
        }
        exp = XCTestExpectation(description: "completion")
        try! realm.write { realm.delete(obj) }
        wait(for: [exp], timeout: 1)
    }

    func testChangeSetSubscribeOnAndReceiveOn() {
        let sema = DispatchSemaphore(value: 0)

        var prev: SwiftIntObject?
        cancellable = changesetPublisher(obj)
            .subscribe(on: subscribeOnQueue)
            .receive(on: receiveOnQueue)
            .assertNoFailure()
            .sink(receiveCompletion: { _ in sema.signal() }, receiveValue: { change in
                if case .change(let o, let properties) = change {
                    XCTAssertNotEqual(self.obj, o)
                    XCTAssertEqual(properties.count, 1)
                    XCTAssertEqual(properties[0].name, "intCol")
                    if let prev = prev {
                        XCTAssertEqual(properties[0].oldValue as? Int, prev.intCol)
                    }
                    XCTAssertEqual(properties[0].newValue as? Int, o.intCol)
                    prev = o.freeze()
                    XCTAssertEqual(prev!.intCol, o.intCol)

                    if o.intCol == 100 {
                        sema.signal()
                    }
                    o.realm?.invalidate()
                } else {
                    XCTFail("Expected .change but got \(change)")
                }
            })

        for _ in 0..<100 {
            try! realm.write { obj.intCol += 1 }
        }
        sema.wait()
        try! realm.write { realm.delete(obj) }

        sema.wait()
        XCTAssertNotNil(prev)
        XCTAssertEqual(prev!.intCol, 100)
    }

    func testChangeSetMakeThreadSafe() {
        var exp = XCTestExpectation(description: "change")

        cancellable = changesetPublisher(obj)
            .map { $0 }
            .threadSafeReference()
            .receive(on: receiveOnQueue)
            .assertNoFailure()
            .sink(receiveCompletion: { _ in exp.fulfill() }, receiveValue: { change in
                if case .change(let o, let properties) = change {
                    XCTAssertNotEqual(self.obj, o)
                    XCTAssertEqual(properties.count, 1)
                    XCTAssertEqual(properties[0].name, "intCol")
                    XCTAssertNil(properties[0].oldValue)
                    XCTAssertEqual(properties[0].newValue as? Int, o.intCol)
                } else {
                    XCTFail("Expected .change but got \(change)")
                }
                exp.fulfill()
            })

        for _ in 0..<10 {
            exp = XCTestExpectation(description: "change")
            try! realm.write { obj.intCol += 1 }
            wait(for: [exp], timeout: 1)
        }
        exp = XCTestExpectation(description: "completion")
        try! realm.write { realm.delete(obj) }
        wait(for: [exp], timeout: 1)
    }

    func testFrozen() {
        let exp = XCTestExpectation()

        cancellable = valuePublisher(obj)
            .freeze()
            .collect()
            .assertNoFailure()
            .sink { arr in
                XCTAssertEqual(arr.count, 10)
                for i in 0..<10 {
                    XCTAssertEqual(arr[i].intCol, i + 1)
                }
                exp.fulfill()
        }

        for _ in 0..<10 {
            try! realm.write { obj.intCol += 1 }
        }
        try! realm.write { realm.delete(obj) }
        wait(for: [exp], timeout: 1)
    }

    func testFrozenChangeSetSubscribeOn() {
        let sema = DispatchSemaphore(value: 0)
        cancellable = changesetPublisher(obj)
            .subscribe(on: subscribeOnQueue)
            .freeze()
            .collect()
            .assertNoFailure()
            .sink { arr in
                var prev: SwiftIntObject?
                for change in arr {
                    guard case .change(let obj, let properties) = change else {
                        XCTFail("Expected .change, got(\(change)")
                        sema.signal()
                        return
                    }

                    XCTAssertEqual(properties.count, 1)
                    XCTAssertEqual(properties[0].name, "intCol")
                    XCTAssertEqual(properties[0].newValue as? Int, obj.intCol)
                    if let prev = prev {
                        XCTAssertEqual(properties[0].oldValue as? Int, prev.intCol)
                    }
                    prev = obj
                }
                sema.signal()
            }

        for _ in 0..<100 {
            try! realm.write { obj.intCol += 1 }
        }
        try! realm.write { realm.delete(obj) }
        sema.wait()
    }

    func testFrozenChangeSetReceiveOn() {
        let exp = XCTestExpectation(description: "sink complete")
        cancellable = changesetPublisher(obj)
            .freeze()
            .receive(on: receiveOnQueue)
            .collect()
            .assertNoFailure()
            .sink { arr in
                for change in arr {
                    guard case .change(let obj, let properties) = change else {
                        XCTFail("Expected .change, got(\(change)")
                        exp.fulfill()
                        return
                    }

                    XCTAssertEqual(properties.count, 1)
                    XCTAssertEqual(properties[0].name, "intCol")
                    XCTAssertEqual(properties[0].newValue as? Int, obj.intCol)
                    // subscribing on the thread making writes means that oldValue
                    // is always nil
                    XCTAssertNil(properties[0].oldValue)
                }
                exp.fulfill()
        }

        for _ in 0..<100 {
            try! realm.write { obj.intCol += 1 }
        }
        try! realm.write { realm.delete(obj) }
        wait(for: [exp], timeout: 1)
    }

    func testFrozenChangeSetSubscribeOnAndReceiveOn() {
        let sema = DispatchSemaphore(value: 0)
        cancellable = changesetPublisher(obj)
            .subscribe(on: subscribeOnQueue)
            .freeze()
            .receive(on: receiveOnQueue)
            .collect()
            .assertNoFailure()
            .sink { arr in
                var prev: SwiftIntObject?
                for change in arr {
                    guard case .change(let obj, let properties) = change else {
                        XCTFail("Expected .change, got(\(change)")
                        sema.signal()
                        return
                    }

                    XCTAssertEqual(properties.count, 1)
                    XCTAssertEqual(properties[0].name, "intCol")
                    XCTAssertEqual(properties[0].newValue as? Int, obj.intCol)
                    if let prev = prev {
                        XCTAssertEqual(properties[0].oldValue as? Int, prev.intCol)
                    }
                    prev = obj
                }
                sema.signal()
        }

        for _ in 0..<100 {
            try! realm.write { obj.intCol += 1 }
        }
        try! realm.write { realm.delete(obj) }
        sema.wait()
    }

    func testReceiveOnAfterMap() {
        var exp = XCTestExpectation()
        cancellable = valuePublisher(obj)
            .map { $0 }
            .threadSafeReference()
            .receive(on: receiveOnQueue)
            .map { obj -> Int in
                exp.fulfill()
                return obj.intCol
            }
            .collect()
            .assertNoFailure()
            .sink { arr in
                XCTAssertEqual(arr.count, 10)
                for i in 1..<10 {
                    XCTAssertTrue(arr.contains(i))
                }
                exp.fulfill()
            }

        for _ in 0..<10 {
            try! realm.write { obj.intCol += 1 }
            wait(for: [exp], timeout: 1)
            exp = XCTestExpectation()
        }
        try! realm.write { realm.delete(obj) }
        wait(for: [exp], timeout: 1)
    }

    func testUnmanagedMakeThreadSafe() {
        let objects = [SwiftIntObject(value: [1]), SwiftIntObject(value: [2]), SwiftIntObject(value: [3])]

        let exp = XCTestExpectation()
        cancellable = objects.publisher
            .threadSafeReference()
            .receive(on: receiveOnQueue)
            .map { $0.intCol }
            .collect()
            .sink { (arr: [Int]) in
                XCTAssertEqual(arr, [1, 2, 3])
                exp.fulfill()
        }
        wait(for: [exp], timeout: 1)
    }

    func testManagedMakeThreadSafe() {
        let objects = try! realm.write {
            return [
                realm.create(SwiftIntObject.self, value: [1]),
                realm.create(SwiftIntObject.self, value: [2]),
                realm.create(SwiftIntObject.self, value: [3])
            ]
        }

        let exp = XCTestExpectation()
        cancellable = objects.publisher
            .threadSafeReference()
            .receive(on: receiveOnQueue)
            .map { $0.intCol }
            .collect()
            .sink { (arr: [Int]) in
                XCTAssertEqual(arr, [1, 2, 3])
                exp.fulfill()
        }
        wait(for: [exp], timeout: 1)
    }

    func testFrozenMakeThreadSafe() {
        var exp = XCTestExpectation()
        cancellable = valuePublisher(obj)
            .freeze()
            .map { $0 }
            .threadSafeReference()
            .receive(on: receiveOnQueue)
            .assertNoFailure()
            .sink { obj in
                XCTAssertTrue(obj.isFrozen)
                exp.fulfill()
            }

        for _ in 0..<10 {
            try! realm.write { obj.intCol += 1 }
            wait(for: [exp], timeout: 1)
            exp = XCTestExpectation()
        }
    }

    func testMixedMakeThreadSafe() {
        let realm2 = try! Realm(configuration: Realm.Configuration(inMemoryIdentifier: "test2"))
        var objects = try! realm.write {
            try! realm2.write {
                return [
                    realm.create(SwiftIntObject.self, value: [1]),
                    realm2.create(SwiftIntObject.self, value: [2]),
                    SwiftIntObject(value: [3]),
                    realm.create(SwiftIntObject.self, value: [4]),
                    realm2.create(SwiftIntObject.self, value: [5])
                ]
            }
        }
        objects[3] = objects[3].freeze()
        objects[4] = objects[4].freeze()
        let exp = XCTestExpectation()
        cancellable = objects.publisher
            .threadSafeReference()
            .receive(on: receiveOnQueue)
            .map { $0.intCol }
            .collect()
            .sink { (arr: [Int]) in
                XCTAssertEqual(arr, [1, 2, 3, 4, 5])
                exp.fulfill()
        }
        wait(for: [exp], timeout: 1)
    }
}

private protocol CombineTestCollection {
    static func getCollection(_ realm: Realm) -> Self
    func appendObject()
}

@available(OSX 10.15, watchOS 6.0, iOS 13.0, iOSApplicationExtension 13.0, OSXApplicationExtension 10.15, tvOS 13.0, *)
private class CombineCollectionPublisherTests<Collection: RealmCollection>: CombinePublisherTestCase
        where Collection: CombineTestCollection, Collection: RealmSubscribable {
    var collection: Collection!

    class func testSuite(_ name: String) -> XCTestSuite {
        if hasCombine() {
            // By default this test suite's name will be the generic type's
            // mangled name, which is an unreadable mess. It appears that the
            // way to override it is with a subclass with an explicit name, which
            // can't be done in pure Swift.
            let cls: AnyClass = objc_allocateClassPair(CombineCollectionPublisherTests<Collection>.self, "CombinePublisherTests<\(name)>", 0)!
            objc_registerClassPair(cls)
            return cls.defaultTestSuite
        }
        return XCTestSuite(name: "CombinePublisherTests<\(name)>")
    }

    override func setUp() {
        super.setUp()
        collection = Collection.getCollection(realm)
    }

    func testWillChange() {
        let exp = XCTestExpectation()
        cancellable = collection.objectWillChange.sink {
            exp.fulfill()
        }
        try! realm.write { collection.appendObject() }
        wait(for: [exp], timeout: 1)
    }

    func testBasic() {
        var exp = XCTestExpectation()
        var calls = 0
        cancellable = collection.collectionPublisher
            .assertNoFailure()
            .sink { c in
                XCTAssertEqual(c.count, calls)
                calls += 1
                exp.fulfill()
            }

        for _ in 0..<10 {
            try! realm.write { collection.appendObject() }
            wait(for: [exp], timeout: 10)
            exp = XCTestExpectation()
        }
    }

    func testBasicWithNotificationToken() {
        var exp = XCTestExpectation()
        var calls = 0
        cancellable = collection.collectionPublisher
            .saveToken(on: self, at: \.notificationToken)
            .assertNoFailure()
            .sink { c in
                XCTAssertEqual(c.count, calls)
                calls += 1
                exp.fulfill()
            }
        XCTAssertNotNil(notificationToken)
        for _ in 0..<10 {
            try! realm.write { collection.appendObject() }
            wait(for: [exp], timeout: 10)
            exp = XCTestExpectation()
        }
    }

    func testBasicWithoutNotifying() {
        var calls = 0
        cancellable = collection
            .collectionPublisher
            .saveToken(on: self, at: \.notificationToken)
            .assertNoFailure()
            .sink { _ in
                calls += 1
            }
        XCTAssertNotNil(notificationToken)
        for _ in 0..<10 {
            try! realm.write(withoutNotifying: [notificationToken!]) { collection.appendObject() }
            XCTAssertEqual(calls, 1) // 1 for the initial notification
        }
    }

    func checkChangeset(_ change: RealmCollectionChange<Collection>, calls: Int, frozen: Bool = false) {
        switch change {
        case .initial(let collection):
            XCTAssertEqual(collection.isFrozen, frozen)
            XCTAssertEqual(calls, 0)
            XCTAssertEqual(collection.count, 0)
        case .update(let collection, deletions: let deletions, insertions: let insertions,
                     modifications: let modifications):
            XCTAssertEqual(collection.isFrozen, frozen)
            XCTAssertEqual(collection.count, calls)
            XCTAssertEqual(insertions, [calls - 1])
            XCTAssertEqual(deletions, [])
            XCTAssertEqual(modifications, [])
        case .error(let error):
            XCTFail("Unexpected error \(error)")
        }
    }

    func testChangeSet() {
        var exp = XCTestExpectation(description: "initial")
        var calls = 0
        cancellable = collection.changesetPublisher
            .sink { change in
                self.checkChangeset(change, calls: calls)
                calls += 1
                exp.fulfill()
            }
        wait(for: [exp], timeout: 10)

        for _ in 0..<10 {
            exp = XCTestExpectation(description: "change")
            try! realm.write { collection.appendObject() }
            wait(for: [exp], timeout: 10)
        }
    }

    func testChangeSetWithToken() {
        var exp = XCTestExpectation(description: "initial")
        var calls = 0
        cancellable = collection
            .changesetPublisher
            .saveToken(on: self, at: \.notificationToken)
            .sink { change in
                self.checkChangeset(change, calls: calls)
                calls += 1
                exp.fulfill()
            }
        wait(for: [exp], timeout: 10)
        XCTAssertNotNil(notificationToken)

        for _ in 0..<10 {
            exp = XCTestExpectation(description: "change")
            try! realm.write { collection.appendObject() }
            wait(for: [exp], timeout: 10)
        }
    }

    func testChangeSetWithoutNotifying() {
        var calls = 0
        cancellable = collection
            .changesetPublisher
            .saveToken(on: self, at: \.notificationToken)
            .sink { _ in
                calls += 1
            }
        XCTAssertNotNil(notificationToken)

        for _ in 0..<10 {
            try! realm.write(withoutNotifying: [notificationToken!]) { collection.appendObject() }
            XCTAssertEqual(calls, 1) // 1 for the initial observation
        }
    }

    func testSubscribeOn() {
        let sema = DispatchSemaphore(value: 0)
        var calls = 0
        cancellable = collection
            .collectionPublisher
            .subscribe(on: subscribeOnQueue)
            .assertNoFailure()
            .sink { r in
                XCTAssertEqual(r.count, calls)
                calls += 1
                sema.signal()
        }
        sema.wait()

        for _ in 0..<10 {
            try! realm.write { collection.appendObject() }
            sema.wait()
        }
    }

    func testSubscribeOnWithToken() {
        let sema = DispatchSemaphore(value: 0)
        var calls = 0
        cancellable = collection
            .collectionPublisher
            .saveToken(on: self, at: \.notificationToken)
            .subscribe(on: subscribeOnQueue)
            .assertNoFailure()
            .sink { r in
                XCTAssertEqual(r.count, calls)
                calls += 1
                sema.signal()
        }
        sema.wait()
        XCTAssertNotNil(notificationToken)

        for _ in 0..<10 {
            try! realm.write { collection.appendObject() }
            sema.wait()
        }
    }

    func testReceiveOn() {
        var calls = 0
        var exp = XCTestExpectation(description: "initial")
        cancellable = collection.collectionPublisher
            .receive(on: receiveOnQueue)
            .assertNoFailure()
            .sink { r in
                XCTAssertEqual(r.count, calls)
                calls += 1
                exp.fulfill()
        }
        wait(for: [exp], timeout: 10)

        for _ in 0..<10 {
            exp = XCTestExpectation(description: "change")
            try! realm.write { collection.appendObject() }
            wait(for: [exp], timeout: 10)
        }
    }

    func testReceiveOnWithToken() {
        var calls = 0
        var exp = XCTestExpectation(description: "initial")
        cancellable = collection
            .collectionPublisher
            .saveToken(on: self, at: \.notificationToken)
            .receive(on: receiveOnQueue)
            .assertNoFailure()
            .sink { r in
                XCTAssertEqual(r.count, calls)
                calls += 1
                exp.fulfill()
        }
        wait(for: [exp], timeout: 10)
        XCTAssertNotNil(notificationToken)

        for _ in 0..<10 {
            exp = XCTestExpectation(description: "change")
            try! realm.write { collection.appendObject() }
            wait(for: [exp], timeout: 10)
        }
    }

    func testChangeSetSubscribeOn() {
        var calls = 0
        let sema = DispatchSemaphore(value: 0)
        cancellable = collection.changesetPublisher
            .subscribe(on: subscribeOnQueue)
            .sink { change in
                self.checkChangeset(change, calls: calls)
                calls += 1
                sema.signal()
        }
        sema.wait()

        for _ in 0..<10 {
            try! realm.write { collection.appendObject() }
            sema.wait()
        }
    }

    func testChangeSetSubscribeOnWithToken() {
        var calls = 0
        let sema = DispatchSemaphore(value: 0)
        cancellable = collection
            .changesetPublisher
            .subscribe(on: subscribeOnQueue)
            .saveToken(on: self, at: \.notificationToken)
            .sink { change in
                self.checkChangeset(change, calls: calls)
                calls += 1
                sema.signal()
        }
        sema.wait()
        XCTAssertNotNil(notificationToken)

        for _ in 0..<10 {
            try! realm.write { collection.appendObject() }
            sema.wait()
        }
    }

    func testChangeSetReceiveOn() {
        var exp = XCTestExpectation(description: "initial")
        var calls = 0
        cancellable = collection.changesetPublisher
            .receive(on: receiveOnQueue)
            .sink { change in
                self.checkChangeset(change, calls: calls)
                calls += 1
                exp.fulfill()
        }
        wait(for: [exp], timeout: 10)

        for _ in 0..<10 {
            exp = XCTestExpectation(description: "change")
            try! realm.write { collection.appendObject() }
            wait(for: [exp], timeout: 10)
        }
    }

    func testChangeSetReceiveOnWithToken() {
        var exp = XCTestExpectation(description: "initial")
        var calls = 0
        cancellable = collection
            .changesetPublisher
            .saveToken(on: self, at: \.notificationToken)
            .receive(on: receiveOnQueue)
            .sink { change in
                self.checkChangeset(change, calls: calls)
                calls += 1
                exp.fulfill()
        }
        wait(for: [exp], timeout: 10)
        XCTAssertNotNil(notificationToken)

        for _ in 0..<10 {
            exp = XCTestExpectation(description: "change")
            try! realm.write { collection.appendObject() }
            wait(for: [exp], timeout: 10)
        }
    }

    func testMakeThreadSafe() {
        var calls = 0
        var exp = XCTestExpectation(description: "initial")
        cancellable = collection.collectionPublisher
            .map { $0 }
            .threadSafeReference()
            .receive(on: receiveOnQueue)
            .assertNoFailure()
            .sink { r in
                XCTAssertEqual(r.count, calls)
                calls += 1
                exp.fulfill()
            }
        wait(for: [exp], timeout: 10)

        for _ in 0..<10 {
            exp = XCTestExpectation(description: "change")
            try! realm.write { collection.appendObject() }
            wait(for: [exp], timeout: 10)
        }
    }

    func testMakeThreadSafeChangeset() {
        var exp = XCTestExpectation(description: "initial")
        var calls = 0
        cancellable = collection.changesetPublisher
            .map { $0 }
            .threadSafeReference()
            .receive(on: receiveOnQueue)
            .sink { change in
                self.checkChangeset(change, calls: calls)
                calls += 1
                exp.fulfill()
        }
        wait(for: [exp], timeout: 10)

        for _ in 0..<10 {
            exp = XCTestExpectation(description: "change")
            try! realm.write { collection.appendObject() }
            wait(for: [exp], timeout: 10)
        }
    }

    func testMakeThreadSafeWithChangesetToken() {
        var calls = 0
        var exp = XCTestExpectation(description: "initial")
        cancellable = collection
            .changesetPublisher
            .saveToken(on: self, at: \.notificationToken)
            .map { $0 }
            .threadSafeReference()
            .receive(on: receiveOnQueue)
            .sink { change in
                self.checkChangeset(change, calls: calls)
                calls += 1
                exp.fulfill()
        }
        wait(for: [exp], timeout: 10)
        XCTAssertNotNil(notificationToken)

        for _ in 0..<10 {
            exp = XCTestExpectation(description: "change")
            try! realm.write { collection.appendObject() }
            wait(for: [exp], timeout: 10)
        }
    }

    func testFrozen() {
        let exp = XCTestExpectation()
        cancellable = collection.collectionPublisher
            .freeze()
            .prefix(10)
            .collect()
            .assertNoFailure()
            .sink { arr in
                for (i, collection) in arr.enumerated() {
                    XCTAssertTrue(collection.isFrozen)
                    XCTAssertEqual(collection.count, i)
                }
                exp.fulfill()
        }

        for _ in 0..<10 {
            try! realm.write { collection.appendObject() }
        }
        wait(for: [exp], timeout: 10)
    }

    func testFrozenChangeSetSubscribeOn() {
        let sema = DispatchSemaphore(value: 0)
        cancellable = collection.changesetPublisher
            .subscribe(on: subscribeOnQueue)
            .freeze()
            .assertNoFailure()
            .signal(sema)
            .prefix(10)
            .collect()
            .sink { arr in
                for (i, change) in arr.enumerated() {
                    self.checkChangeset(change, calls: i, frozen: true)
                }
                sema.signal()
            }

        for _ in 0..<10 {
            sema.wait()
            try! realm.write { collection.appendObject() }
        }
        sema.wait()
    }

    func testFrozenChangeSetReceiveOn() {
        let exp = XCTestExpectation()
        cancellable = collection.changesetPublisher
            .freeze()
            .receive(on: receiveOnQueue)
            .prefix(10)
            .collect()
            .assertNoFailure()
            .sink { arr in
                for (i, change) in arr.enumerated() {
                    self.checkChangeset(change, calls: i, frozen: true)
                }
                exp.fulfill()
        }

        for _ in 0..<10 {
            try! realm.write { collection.appendObject() }
        }
        wait(for: [exp], timeout: 10)
    }

    func testFrozenChangeSetSubscribeOnAndReceiveOn() {
        let sema = DispatchSemaphore(value: 0)
        cancellable = collection.changesetPublisher
            .subscribe(on: subscribeOnQueue)
            .freeze()
            .receive(on: receiveOnQueue)
            .signal(sema)
            .prefix(10)
            .collect()
            .assertNoFailure()
            .sink { arr in
                for (i, change) in arr.enumerated() {
                    self.checkChangeset(change, calls: i, frozen: true)
                }
                sema.signal()
        }

        for _ in 0..<10 {
            sema.wait()
            try! realm.write { collection.appendObject() }
        }
        sema.wait()
    }

    func testFrozenMakeThreadSafe() {
        let sema = DispatchSemaphore(value: 0)
        cancellable = collection.collectionPublisher
            .freeze()
            .threadSafeReference()
            .receive(on: receiveOnQueue)
            .prefix(10)
            .collect()
            .assertNoFailure()
            .sink { arr in
                for (i, collection) in arr.enumerated() {
                    XCTAssertTrue(collection.isFrozen)
                    XCTAssertEqual(collection.count, i)
                }
                sema.signal()
            }

        for _ in 0..<10 {
            try! realm.write { collection.appendObject() }
        }
        sema.wait()
    }

    func testFrozenMakeThreadSafeChangeset() {
        let exp = XCTestExpectation()
        cancellable = collection.changesetPublisher
            .freeze()
            .threadSafeReference()
            .receive(on: receiveOnQueue)
            .prefix(10)
            .collect()
            .assertNoFailure()
            .sink { arr in
                for (i, change) in arr.enumerated() {
                    self.checkChangeset(change, calls: i, frozen: true)
                }
                exp.fulfill()
        }

        for _ in 0..<10 {
            try! realm.write { collection.appendObject() }
        }
        wait(for: [exp], timeout: 10)
    }
}

extension Results: CombineTestCollection where Element: Object {
    static func getCollection(_ realm: Realm) -> Results<Element> {
        return realm.objects(Element.self)
    }

    func appendObject() {
        realm?.create(Element.self, value: [])
    }
}

@available(OSX 10.15, watchOS 6.0, iOS 13.0, iOSApplicationExtension 13.0, OSXApplicationExtension 10.15, tvOS 13.0, *)
class ResultsPublisherTests: TestCase {
    override class var defaultTestSuite: XCTestSuite {
        return CombineCollectionPublisherTests<Results<SwiftIntObject>>.testSuite("Results")
    }
}

extension List: CombineTestCollection where Element == SwiftIntObject {
    static func getCollection(_ realm: Realm) -> List<Element> {
        return try! realm.write { realm.create(SwiftArrayPropertyObject.self, value: []).intArray }
    }

    func appendObject() {
        append(realm!.create(Element.self, value: []))
    }
}

@available(OSX 10.15, watchOS 6.0, iOS 13.0, iOSApplicationExtension 13.0, OSXApplicationExtension 10.15, tvOS 13.0, *)
class ManagedListPublisherTests: TestCase {
    override class var defaultTestSuite: XCTestSuite {
        return CombineCollectionPublisherTests<List<SwiftIntObject>>.testSuite("List")
    }
}

extension LinkingObjects: CombineTestCollection where Element == SwiftOwnerObject {
    static func getCollection(_ realm: Realm) -> LinkingObjects<Element> {
        return try! realm.write { realm.create(SwiftDogObject.self, value: []).owners }
    }

    func appendObject() {
        realm!.create(SwiftOwnerObject.self, value: ["", realm!.objects(SwiftDogObject.self).first!])
    }
}

@available(OSX 10.15, watchOS 6.0, iOS 13.0, iOSApplicationExtension 13.0, OSXApplicationExtension 10.15, tvOS 13.0, *)
class LinkingObjectsPublisherTests: TestCase {
    override class var defaultTestSuite: XCTestSuite {
        return CombineCollectionPublisherTests<LinkingObjects<SwiftOwnerObject>>.testSuite("LinkingObjects")
    }
}

extension AnyRealmCollection: CombineTestCollection where Element == SwiftIntObject {
    static func getCollection(_ realm: Realm) -> AnyRealmCollection<Element> {
        return AnyRealmCollection(realm.objects(Element.self))
    }

    func appendObject() {
        realm?.create(Element.self, value: [])
    }
}

@available(OSX 10.15, watchOS 6.0, iOS 13.0, iOSApplicationExtension 13.0, OSXApplicationExtension 10.15, tvOS 13.0, *)
class AnyRealmCollectionPublisherTests: TestCase {
    override class var defaultTestSuite: XCTestSuite {
        return CombineCollectionPublisherTests<AnyRealmCollection<SwiftIntObject>>.testSuite("AnyRealmCollection")
    }
}

#endif // canImport(Combine)<|MERGE_RESOLUTION|>--- conflicted
+++ resolved
@@ -47,11 +47,7 @@
     return false
 }
 
-<<<<<<< HEAD
-@available(OSX 10.15, watchOS 6.0, iOS 13.0, iOSApplicationExtension 13.0, OSXApplicationExtension 10.15, tvOS 13.0, *)
-=======
 @available(macOS 10.15, iOS 13, tvOS 13, watchOS 6, *)
->>>>>>> 649e801d
 class ObjectIdentifiableTests: TestCase {
     override class var defaultTestSuite: XCTestSuite {
         if hasCombine() {
