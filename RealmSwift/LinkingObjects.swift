////////////////////////////////////////////////////////////////////////////
//
// Copyright 2016 Realm Inc.
//
// Licensed under the Apache License, Version 2.0 (the "License");
// you may not use this file except in compliance with the License.
// You may obtain a copy of the License at
//
// http://www.apache.org/licenses/LICENSE-2.0
//
// Unless required by applicable law or agreed to in writing, software
// distributed under the License is distributed on an "AS IS" BASIS,
// WITHOUT WARRANTIES OR CONDITIONS OF ANY KIND, either express or implied.
// See the License for the specific language governing permissions and
// limitations under the License.
//
////////////////////////////////////////////////////////////////////////////

import Foundation
import Realm

/**
 `LinkingObjects` is an auto-updating container type. It represents zero or more objects that are linked to its owning
 model object through a property relationship.

 `LinkingObjects` can be queried with the same predicates as `List<Element>` and `Results<Element>`.

 `LinkingObjects` always reflects the current state of the Realm on the current thread, including during write
 transactions on the current thread. The one exception to this is when using `for...in` enumeration, which will always
 enumerate over the linking objects that were present when the enumeration is begun, even if some of them are deleted or
 modified to no longer link to the target object during the enumeration.

 `LinkingObjects` can only be used as a property on `Object` models. Properties of this type must be declared as `let`
 and cannot be `dynamic`.
 */
@frozen public struct LinkingObjects<Element: ObjectBase> where Element: RealmCollectionValue {
    /// The type of the objects represented by the linking objects.
    public typealias ElementType = Element

    // MARK: Properties

    /// The Realm which manages the linking objects, or `nil` if the linking objects are unmanaged.
    public var realm: Realm? { return rlmResults.isAttached ? Realm(rlmResults.realm) : nil }

    /// Indicates if the linking objects are no longer valid.
    ///
    /// The linking objects become invalid if `invalidate()` is called on the containing `realm` instance.
    ///
    /// An invalidated linking objects can be accessed, but will always be empty.
    public var isInvalidated: Bool { return rlmResults.isInvalidated }

    /// The number of linking objects.
    public var count: Int { return Int(rlmResults.count) }

    // MARK: Initializers

    /**
     Creates an instance of a `LinkingObjects`. This initializer should only be called when declaring a property on a
     Realm model.

     - parameter type:         The type of the object owning the property the linking objects should refer to.
     - parameter propertyName: The property name of the property the linking objects should refer to.
     */
    public init(fromType _: Element.Type, property propertyName: String) {
        self.propertyName = propertyName
    }

    /// A human-readable description of the objects represented by the linking objects.
    public var description: String {
        if realm == nil {
            var this = self
            return withUnsafePointer(to: &this) {
                return "LinkingObjects<\(Element.className())> <\($0)> (\n\n)"
            }
        }
        return RLMDescriptionWithMaxDepth("LinkingObjects", rlmResults, RLMDescriptionMaxDepth)
    }

    // MARK: Index Retrieval

    /**
     Returns the index of an object in the linking objects, or `nil` if the object is not present.

     - parameter object: The object whose index is being queried.
     */
    public func index(of object: Element) -> Int? {
        return notFoundToNil(index: rlmResults.index(of: object.unsafeCastToRLMObject()))
    }

    /**
     Returns the index of the first object matching the given predicate, or `nil` if no objects match.

     - parameter predicate: The predicate with which to filter the objects.
     */
    public func index(matching predicate: NSPredicate) -> Int? {
        return notFoundToNil(index: rlmResults.indexOfObject(with: predicate))
    }

    // MARK: Object Retrieval

    /**
     Returns the object at the given `index`.

     - parameter index: The index.
     */
    public subscript(index: Int) -> Element {
        throwForNegativeIndex(index)
        return unsafeBitCast(rlmResults[UInt(index)], to: Element.self)
    }

    /// Returns the first object in the linking objects, or `nil` if the linking objects are empty.
    public var first: Element? { return unsafeBitCast(rlmResults.firstObject(), to: Optional<Element>.self) }

    /// Returns the last object in the linking objects, or `nil` if the linking objects are empty.
    public var last: Element? { return unsafeBitCast(rlmResults.lastObject(), to: Optional<Element>.self) }

    // MARK: KVC

    /**
     Returns an `Array` containing the results of invoking `valueForKey(_:)` with `key` on each of the linking objects.

     - parameter key: The name of the property whose values are desired.
     */
    public func value(forKey key: String) -> Any? {
        return value(forKeyPath: key)
    }

    /**
     Returns an `Array` containing the results of invoking `valueForKeyPath(_:)` with `keyPath` on each of the linking
     objects.

     - parameter keyPath: The key path to the property whose values are desired.
     */
    public func value(forKeyPath keyPath: String) -> Any? {
        return rlmResults.value(forKeyPath: keyPath)
    }

    /**
     Invokes `setValue(_:forKey:)` on each of the linking objects using the specified `value` and `key`.

     - warning: This method may only be called during a write transaction.

     - parameter value: The value to set the property to.
     - parameter key:   The name of the property whose value should be set on each object.
     */
    public func setValue(_ value: Any?, forKey key: String) {
        return rlmResults.setValue(value, forKeyPath: key)
    }

    // MARK: Filtering

    /**
     Returns a `Results` containing all objects matching the given predicate in the linking objects.

     - parameter predicate: The predicate with which to filter the objects.
     */
    public func filter(_ predicate: NSPredicate) -> Results<Element> {
        return Results(rlmResults.objects(with: predicate))
    }

    // MARK: Sorting

    /**
     Returns a `Results` containing all the linking objects, but sorted.

     Objects are sorted based on the values of the given key path. For example, to sort a collection of `Student`s from
     youngest to oldest based on their `age` property, you might call
     `students.sorted(byKeyPath: "age", ascending: true)`.

     - warning: Collections may only be sorted by properties of boolean, `Date`, `NSDate`, single and double-precision
                floating point, integer, and string types.

     - parameter keyPath:  The key path to sort by.
     - parameter ascending: The direction to sort in.
     */
    public func sorted(byKeyPath keyPath: String, ascending: Bool = true) -> Results<Element> {
        return sorted(by: [SortDescriptor(keyPath: keyPath, ascending: ascending)])
    }

    /**
     Returns a `Results` containing all the linking objects, but sorted.

     - warning: Collections may only be sorted by properties of boolean, `Date`, `NSDate`, single and double-precision
                floating point, integer, and string types.

     - see: `sorted(byKeyPath:ascending:)`

     - parameter sortDescriptors: A sequence of `SortDescriptor`s to sort by.
     */
    public func sorted<S: Sequence>(by sortDescriptors: S) -> Results<Element>
        where S.Iterator.Element == SortDescriptor {
            return Results(rlmResults.sortedResults(using: sortDescriptors.map { $0.rlmSortDescriptorValue }))
    }

    // MARK: Aggregate Operations

    /**
     Returns the minimum (lowest) value of the given property among all the linking objects, or `nil` if the linking
     objects are empty.

     - warning: Only a property whose type conforms to the `MinMaxType` protocol can be specified.

     - parameter property: The name of a property whose minimum value is desired.
     */
    public func min<T: MinMaxType>(ofProperty property: String) -> T? {
        return rlmResults.min(ofProperty: property).map(dynamicBridgeCast)
    }

    /**
     Returns the maximum (highest) value of the given property among all the linking objects, or `nil` if the linking
     objects are empty.

     - warning: Only a property whose type conforms to the `MinMaxType` protocol can be specified.

     - parameter property: The name of a property whose minimum value is desired.
     */
    public func max<T: MinMaxType>(ofProperty property: String) -> T? {
        return rlmResults.max(ofProperty: property).map(dynamicBridgeCast)
    }

    /**
     Returns the sum of the values of a given property over all the linking objects.

     - warning: Only a property whose type conforms to the `AddableType` protocol can be specified.

     - parameter property: The name of a property whose values should be summed.
     */
    public func sum<T: AddableType>(ofProperty property: String) -> T {
        return dynamicBridgeCast(fromObjectiveC: rlmResults.sum(ofProperty: property))
    }

    /**
     Returns the average value of a given property over all the linking objects, or `nil` if the linking objects are
     empty.

     - warning: Only the name of a property whose type conforms to the `AddableType` protocol can be specified.

     - parameter property: The name of a property whose average value should be calculated.
     */
    public func average<T: AddableType>(ofProperty property: String) -> T? {
        return rlmResults.average(ofProperty: property).map(dynamicBridgeCast)
    }

    // MARK: Notifications

    /**
     Registers a block to be called each time the collection changes.

     The block will be asynchronously called with the initial results, and then called again after each write
     transaction which changes either any of the objects in the collection, or which objects are in the collection.

     The `change` parameter that is passed to the block reports, in the form of indices within the collection, which of
     the objects were added, removed, or modified during each write transaction. See the `RealmCollectionChange`
     documentation for more information on the change information supplied and an example of how to use it to update a
     `UITableView`.

     At the time when the block is called, the collection will be fully evaluated and up-to-date, and as long as you do
     not perform a write transaction on the same thread or explicitly call `realm.refresh()`, accessing it will never
     perform blocking work.

     If no queue is given, notifications are delivered via the standard run loop, and so can't be delivered while the
     run loop is blocked by other activity. If a queue is given, notifications are delivered to that queue instead. When
     notifications can't be delivered instantly, multiple notifications may be coalesced into a single notification.
     This can include the notification with the initial collection.

     For example, the following code performs a write transaction immediately after adding the notification block, so
     there is no opportunity for the initial notification to be delivered first. As a result, the initial notification
     will reflect the state of the Realm after the write transaction.

     ```swift
     let results = realm.objects(Dog.self)
     print("dogs.count: \(dogs?.count)") // => 0
     let token = dogs.observe { changes in
         switch changes {
         case .initial(let dogs):
             // Will print "dogs.count: 1"
             print("dogs.count: \(dogs.count)")
             break
         case .update:
             // Will not be hit in this example
             break
         case .error:
             break
         }
     }
     try! realm.write {
         let dog = Dog()
         dog.name = "Rex"
         person.dogs.append(dog)
     }
     // end of run loop execution context
     ```

     You must retain the returned token for as long as you want updates to be sent to the block. To stop receiving
     updates, call `invalidate()` on the token.

     - warning: This method cannot be called during a write transaction, or when the containing Realm is read-only.

     - parameter queue: The serial dispatch queue to receive notification on. If
                        `nil`, notifications are delivered to the current thread.
     - parameter block: The block to be called whenever a change occurs.
     - returns: A token which must be held for as long as you want updates to be delivered.
     */
    public func observe(on queue: DispatchQueue? = nil,
                        _ block: @escaping (RealmCollectionChange<LinkingObjects>) -> Void) -> NotificationToken {
        return rlmResults.addNotificationBlock(wrapObserveBlock(block), queue: queue)
    }

    // MARK: Frozen Objects

    /// Returns if this collection is frozen.
    public var isFrozen: Bool { return self.rlmResults.isFrozen }

    /**
     Returns a frozen (immutable) snapshot of this collection.

     The frozen copy is an immutable collection which contains the same data as this collection
     currently contains, but will not update when writes are made to the containing Realm. Unlike
     live collections, frozen collections can be accessed from any thread.

     - warning: This method cannot be called during a write transaction, or when the containing
     Realm is read-only.
     - warning: Holding onto a frozen collection for an extended period while performing write
     transaction on the Realm may result in the Realm file growing to large sizes. See
     `Realm.Configuration.maximumNumberOfActiveVersions` for more information.
     */
    public func freeze() -> LinkingObjects {
        return LinkingObjects(propertyName: propertyName, handle: handle?.freeze())
    }

    /**
     Returns a live version of this frozen collection.

     This method resolves a reference to a live copy of the same frozen collection.
     If called on a live collection, will return itself.
    */
<<<<<<< HEAD
    public func thaw() -> LinkingObjects<Element> {
=======
    public func thaw() -> LinkingObjects<Element>? {
>>>>>>> f0adfbc2
        return LinkingObjects(propertyName: propertyName, handle: handle?.thaw())
    }

    // MARK: Implementation

    private init(propertyName: String, handle: RLMLinkingObjectsHandle?) {
        self.propertyName = propertyName
        self.handle = handle
    }
    internal init(objc: RLMResults<AnyObject>) {
        self.propertyName = ""
        self.handle = RLMLinkingObjectsHandle(linkingObjects: objc)
    }

    internal var rlmResults: RLMResults<AnyObject> {
        return handle?.results ?? RLMResults<AnyObject>.emptyDetached()
    }

    internal var propertyName: String
    internal var handle: RLMLinkingObjectsHandle?
}

extension LinkingObjects: RealmCollection {
    // MARK: Sequence Support

    /// Returns an iterator that yields successive elements in the linking objects.
    public func makeIterator() -> RLMIterator<Element> {
        return RLMIterator(collection: rlmResults)
    }

    /// :nodoc:
    // swiftlint:disable:next identifier_name
    public func _asNSFastEnumerator() -> Any {
        return rlmResults
    }

    // MARK: Collection Support

    /// The position of the first element in a non-empty collection.
    /// Identical to endIndex in an empty collection.
    public var startIndex: Int { return 0 }

    /// The collection's "past the end" position.
    /// endIndex is not a valid argument to subscript, and is always reachable from startIndex by
    /// zero or more applications of successor().
    public var endIndex: Int { return count }

    public func index(after: Int) -> Int {
      return after + 1
    }

    public func index(before: Int) -> Int {
      return before - 1
    }

    /// :nodoc:
    // swiftlint:disable:next identifier_name
    public func _observe(_ queue: DispatchQueue?,
                         _ block: @escaping (RealmCollectionChange<AnyRealmCollection<Element>>) -> Void)
        -> NotificationToken {
            return rlmResults.addNotificationBlock(wrapObserveBlock(block), queue: queue)
    }
}

// MARK: AssistedObjectiveCBridgeable

extension LinkingObjects: AssistedObjectiveCBridgeable {
    internal static func bridging(from objectiveCValue: Any, with metadata: Any?) -> LinkingObjects {
        guard let object = objectiveCValue as? RLMResults<Element> else { preconditionFailure() }
        return LinkingObjects<Element>(objc: object as! RLMResults<AnyObject>)
    }

    internal var bridged: (objectiveCValue: Any, metadata: Any?) {
        return (objectiveCValue: handle!.results, metadata: nil)
    }
}<|MERGE_RESOLUTION|>--- conflicted
+++ resolved
@@ -334,11 +334,7 @@
      This method resolves a reference to a live copy of the same frozen collection.
      If called on a live collection, will return itself.
     */
-<<<<<<< HEAD
-    public func thaw() -> LinkingObjects<Element> {
-=======
     public func thaw() -> LinkingObjects<Element>? {
->>>>>>> f0adfbc2
         return LinkingObjects(propertyName: propertyName, handle: handle?.thaw())
     }
 
