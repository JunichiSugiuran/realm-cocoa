--- conflicted
+++ resolved
@@ -133,13 +133,9 @@
             subscriber.receive(subscription: ObservationSubscription(token: token))
         } else if let value = value as? ObjectBase, !value.isInvalidated {
             // else if the value is unmanaged
-<<<<<<< HEAD
-            let schema = RLMObjectSchema(forObjectClass: ObjectType.self as! AnyClass)
+            let schema = value._objectSchema
             let kvo = SwiftUIKVO(subscriber: subscriber)
-=======
-            let schema = value.objectSchema
-            let kvo = KVO(subscriber: subscriber)
->>>>>>> 89fd2e2f
+
             var keyPaths = [String]()
             for property in schema.properties {
                 keyPaths.append(property.name)
