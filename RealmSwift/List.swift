////////////////////////////////////////////////////////////////////////////
//
// Copyright 2014 Realm Inc.
//
// Licensed under the Apache License, Version 2.0 (the "License");
// you may not use this file except in compliance with the License.
// You may obtain a copy of the License at
//
// http://www.apache.org/licenses/LICENSE-2.0
//
// Unless required by applicable law or agreed to in writing, software
// distributed under the License is distributed on an "AS IS" BASIS,
// WITHOUT WARRANTIES OR CONDITIONS OF ANY KIND, either express or implied.
// See the License for the specific language governing permissions and
// limitations under the License.
//
////////////////////////////////////////////////////////////////////////////

import Foundation
import Realm
import Realm.Private

/// :nodoc:
/// Internal class. Do not use directly.
public class ListBase: RLMListBase {
    // Printable requires a description property defined in Swift (and not obj-c),
    // and it has to be defined as override, which can't be done in a
    // generic class.
    /// Returns a human-readable description of the objects contained in the List.
    @objc public override var description: String {
        return descriptionWithMaxDepth(RLMDescriptionMaxDepth)
    }

    @objc private func descriptionWithMaxDepth(_ depth: UInt) -> String {
        return RLMDescriptionWithMaxDepth("List", _rlmArray, depth)
    }

    /// Returns the number of objects in this List.
    public var count: Int { return Int(_rlmArray.count) }
}

/**
 `List` is the container type in Realm used to define to-many relationships.

 Like Swift's `Array`, `List` is a generic type that is parameterized on the type it stores. This can be either an `Object`
 subclass or one of the following types: `Bool`, `Int`, `Int8`, `Int16`, `Int32`, `Int64`, `Float`, `Double`,
 `String`, `Data`, `Date`, `Decimal128`, and `ObjectId` (and their optional versions)

 Unlike Swift's native collections, `List`s are reference types, and are only immutable if the Realm that manages them
 is opened as read-only.

 Lists can be filtered and sorted with the same predicates as `Results<Element>`.

 Properties of `List` type defined on `Object` subclasses must be declared as `let` and cannot be `dynamic`.
 */
public final class List<Element: RealmCollectionValue>: ListBase {

    // MARK: Properties

    /// The Realm which manages the list, or `nil` if the list is unmanaged.
    public var realm: Realm? {
        return _rlmArray.realm.map { Realm($0) }
    }

    /// Indicates if the list can no longer be accessed.
    public var isInvalidated: Bool { return _rlmArray.isInvalidated }

    // MARK: Initializers

    /// Creates a `List` that holds Realm model objects of type `Element`.
    public override init() {
        super.init()
    }

    internal init(objc rlmArray: RLMArray<AnyObject>) {
        super.init(array: rlmArray)
    }

    // MARK: Index Retrieval

    /**
     Returns the index of an object in the list, or `nil` if the object is not present.

     - parameter object: An object to find.
     */
    public func index(of object: Element) -> Int? {
        return notFoundToNil(index: _rlmArray.index(of: dynamicBridgeCast(fromSwift: object) as AnyObject))
    }

    /**
     Returns the index of the first object in the list matching the predicate, or `nil` if no objects match.

     - parameter predicate: The predicate with which to filter the objects.
    */
    public func index(matching predicate: NSPredicate) -> Int? {
        return notFoundToNil(index: _rlmArray.indexOfObject(with: predicate))
    }

    // MARK: Object Retrieval

    /**
     Returns the object at the given index (get), or replaces the object at the given index (set).

     - warning: You can only set an object during a write transaction.

     - parameter index: The index of the object to retrieve or replace.
     */
    public subscript(position: Int) -> Element {
        get {
            throwForNegativeIndex(position)
            return dynamicBridgeCast(fromObjectiveC: _rlmArray.object(at: UInt(position)))
        }
        set {
            throwForNegativeIndex(position)
            _rlmArray.replaceObject(at: UInt(position), with: dynamicBridgeCast(fromSwift: newValue) as AnyObject)
        }
    }

    /// Returns the first object in the list, or `nil` if the list is empty.
    public var first: Element? { return _rlmArray.firstObject().map(dynamicBridgeCast) }

    /// Returns the last object in the list, or `nil` if the list is empty.
    public var last: Element? { return _rlmArray.lastObject().map(dynamicBridgeCast) }

    // MARK: KVC

    /**
     Returns an `Array` containing the results of invoking `valueForKey(_:)` using `key` on each of the collection's
     objects.
     */
    @nonobjc public func value(forKey key: String) -> [AnyObject] {
        return _rlmArray.value(forKeyPath: key)! as! [AnyObject]
    }

    /**
     Returns an `Array` containing the results of invoking `valueForKeyPath(_:)` using `keyPath` on each of the
     collection's objects.

     - parameter keyPath: The key path to the property whose values are desired.
     */
    @nonobjc public func value(forKeyPath keyPath: String) -> [AnyObject] {
        return _rlmArray.value(forKeyPath: keyPath) as! [AnyObject]
    }

    /**
     Invokes `setValue(_:forKey:)` on each of the collection's objects using the specified `value` and `key`.

     - warning: This method can only be called during a write transaction.

     - parameter value: The object value.
     - parameter key:   The name of the property whose value should be set on each object.
    */
    public override func setValue(_ value: Any?, forKey key: String) {
        return _rlmArray.setValue(value, forKeyPath: key)
    }

    // MARK: Filtering

    /**
     Returns a `Results` containing all objects matching the given predicate in the list.

     - parameter predicate: The predicate with which to filter the objects.
     */
    public func filter(_ predicate: NSPredicate) -> Results<Element> {
        return Results<Element>(_rlmArray.objects(with: predicate))
    }

    // MARK: Sorting

    /**
     Returns a `Results` containing the objects in the list, but sorted.

     Objects are sorted based on the values of the given key path. For example, to sort a list of `Student`s from
     youngest to oldest based on their `age` property, you might call
     `students.sorted(byKeyPath: "age", ascending: true)`.

     - warning: Lists may only be sorted by properties of boolean, `Date`, `NSDate`, single and double-precision
                floating point, integer, and string types.

     - parameter keyPath:  The key path to sort by.
     - parameter ascending: The direction to sort in.
     */
    public func sorted(byKeyPath keyPath: String, ascending: Bool = true) -> Results<Element> {
        return sorted(by: [SortDescriptor(keyPath: keyPath, ascending: ascending)])
    }

    /**
     Returns a `Results` containing the objects in the list, but sorted.

     - warning: Lists may only be sorted by properties of boolean, `Date`, `NSDate`, single and double-precision
                floating point, integer, and string types.

     - see: `sorted(byKeyPath:ascending:)`
    */
    public func sorted<S: Sequence>(by sortDescriptors: S) -> Results<Element>
        where S.Iterator.Element == SortDescriptor {
            return Results<Element>(_rlmArray.sortedResults(using: sortDescriptors.map { $0.rlmSortDescriptorValue }))
    }

    // MARK: Aggregate Operations

    /**
     Returns the minimum (lowest) value of the given property among all the objects in the list, or `nil` if the list is
     empty.

     - warning: Only a property whose type conforms to the `MinMaxType` protocol can be specified.

     - parameter property: The name of a property whose minimum value is desired.
     */
    public func min<T: MinMaxType>(ofProperty property: String) -> T? {
        return _rlmArray.min(ofProperty: property).map(dynamicBridgeCast)
    }

    /**
     Returns the maximum (highest) value of the given property among all the objects in the list, or `nil` if the list
     is empty.

     - warning: Only a property whose type conforms to the `MinMaxType` protocol can be specified.

     - parameter property: The name of a property whose maximum value is desired.
     */
    public func max<T: MinMaxType>(ofProperty property: String) -> T? {
        return _rlmArray.max(ofProperty: property).map(dynamicBridgeCast)
    }

    /**
     Returns the sum of the values of a given property over all the objects in the list.

     - warning: Only a property whose type conforms to the `AddableType` protocol can be specified.

     - parameter property: The name of a property whose values should be summed.
     */
    public func sum<T: AddableType>(ofProperty property: String) -> T {
        return dynamicBridgeCast(fromObjectiveC: _rlmArray.sum(ofProperty: property))
    }

    /**
     Returns the average value of a given property over all the objects in the list, or `nil` if the list is empty.

     - warning: Only a property whose type conforms to the `AddableType` protocol can be specified.

     - parameter property: The name of a property whose average value should be calculated.
     */
    public func average<T: AddableType>(ofProperty property: String) -> T? {
        return _rlmArray.average(ofProperty: property).map(dynamicBridgeCast)
    }

    // MARK: Mutation

    /**
     Appends the given object to the end of the list.

     If the object is managed by a different Realm than the receiver, a copy is made and added to the Realm managing
     the receiver.

     - warning: This method may only be called during a write transaction.

     - parameter object: An object.
     */
    public func append(_ object: Element) {
        _rlmArray.add(dynamicBridgeCast(fromSwift: object) as AnyObject)
    }

    /**
     Appends the objects in the given sequence to the end of the list.

     - warning: This method may only be called during a write transaction.
    */
    public func append<S: Sequence>(objectsIn objects: S) where S.Iterator.Element == Element {
        for obj in objects {
            _rlmArray.add(dynamicBridgeCast(fromSwift: obj) as AnyObject)
        }
    }

    /**
     Inserts an object at the given index.

     - warning: This method may only be called during a write transaction.

     - warning: This method will throw an exception if called with an invalid index.

     - parameter object: An object.
     - parameter index:  The index at which to insert the object.
     */
    public func insert(_ object: Element, at index: Int) {
        throwForNegativeIndex(index)
        _rlmArray.insert(dynamicBridgeCast(fromSwift: object) as AnyObject, at: UInt(index))
    }

    /**
     Removes an object at the given index. The object is not removed from the Realm that manages it.

     - warning: This method may only be called during a write transaction.

     - warning: This method will throw an exception if called with an invalid index.

     - parameter index: The index at which to remove the object.
     */
    public func remove(at index: Int) {
        throwForNegativeIndex(index)
        _rlmArray.removeObject(at: UInt(index))
    }

    /**
     Removes all objects from the list. The objects are not removed from the Realm that manages them.

     - warning: This method may only be called during a write transaction.
     */
    public func removeAll() {
        _rlmArray.removeAllObjects()
    }

    /**
     Replaces an object at the given index with a new object.

     - warning: This method may only be called during a write transaction.

     - warning: This method will throw an exception if called with an invalid index.

     - parameter index:  The index of the object to be replaced.
     - parameter object: An object.
     */
    public func replace(index: Int, object: Element) {
        throwForNegativeIndex(index)
        _rlmArray.replaceObject(at: UInt(index), with: dynamicBridgeCast(fromSwift: object) as AnyObject)
    }

    /**
     Moves the object at the given source index to the given destination index.

     - warning: This method may only be called during a write transaction.

     - warning: This method will throw an exception if called with invalid indices.

     - parameter from:  The index of the object to be moved.
     - parameter to:    index to which the object at `from` should be moved.
     */
    public func move(from: Int, to: Int) {
        throwForNegativeIndex(from)
        throwForNegativeIndex(to)
        _rlmArray.moveObject(at: UInt(from), to: UInt(to))
    }

    /**
     Exchanges the objects in the list at given indices.

     - warning: This method may only be called during a write transaction.

     - warning: This method will throw an exception if called with invalid indices.

     - parameter index1: The index of the object which should replace the object at index `index2`.
     - parameter index2: The index of the object which should replace the object at index `index1`.
     */
    public func swapAt(_ index1: Int, _ index2: Int) {
        throwForNegativeIndex(index1, parameterName: "index1")
        throwForNegativeIndex(index2, parameterName: "index2")
        _rlmArray.exchangeObject(at: UInt(index1), withObjectAt: UInt(index2))
    }

    // MARK: Notifications

    /**
     Registers a block to be called each time the collection changes.

     The block will be asynchronously called with the initial results, and then called again after each write
     transaction which changes either any of the objects in the collection, or which objects are in the collection.

     The `change` parameter that is passed to the block reports, in the form of indices within the collection, which of
     the objects were added, removed, or modified during each write transaction. See the `RealmCollectionChange`
     documentation for more information on the change information supplied and an example of how to use it to update a
     `UITableView`.

     At the time when the block is called, the collection will be fully evaluated and up-to-date, and as long as you do
     not perform a write transaction on the same thread or explicitly call `realm.refresh()`, accessing it will never
     perform blocking work.

     If no queue is given, notifications are delivered via the standard run loop, and so can't be delivered while the
     run loop is blocked by other activity. If a queue is given, notifications are delivered to that queue instead. When
     notifications can't be delivered instantly, multiple notifications may be coalesced into a single notification.
     This can include the notification with the initial collection.

     For example, the following code performs a write transaction immediately after adding the notification block, so
     there is no opportunity for the initial notification to be delivered first. As a result, the initial notification
     will reflect the state of the Realm after the write transaction.

     ```swift
     let results = realm.objects(Dog.self)
     print("dogs.count: \(dogs?.count)") // => 0
     let token = dogs.observe { changes in
         switch changes {
         case .initial(let dogs):
             // Will print "dogs.count: 1"
             print("dogs.count: \(dogs.count)")
             break
         case .update:
             // Will not be hit in this example
             break
         case .error:
             break
         }
     }
     try! realm.write {
         let dog = Dog()
         dog.name = "Rex"
         person.dogs.append(dog)
     }
     // end of run loop execution context
     ```

     You must retain the returned token for as long as you want updates to be sent to the block. To stop receiving
     updates, call `invalidate()` on the token.

     - warning: This method cannot be called during a write transaction, or when the containing Realm is read-only.

     - parameter queue: The serial dispatch queue to receive notification on. If
                        `nil`, notifications are delivered to the current thread.
     - parameter block: The block to be called whenever a change occurs.
     - returns: A token which must be held for as long as you want updates to be delivered.
     */
    public func observe(on queue: DispatchQueue? = nil,
                        _ block: @escaping (RealmCollectionChange<List>) -> Void) -> NotificationToken {
        return _rlmArray.addNotificationBlock(wrapObserveBlock(block), queue: queue)
    }

    // MARK: Frozen Objects

    public var isFrozen: Bool {
        return _rlmArray.isFrozen
    }

    public func freeze() -> List {
        return List(objc: _rlmArray.freeze())
    }

<<<<<<< HEAD
    public func thaw() -> List {
=======
    public func thaw() -> List? {
>>>>>>> f0adfbc2
        return List(objc: _rlmArray.thaw())
    }

    // swiftlint:disable:next identifier_name
    @objc class func _unmanagedArray() -> RLMArray<AnyObject> {
        return Element._rlmArray()
    }
}

extension List where Element: MinMaxType {
    /**
     Returns the minimum (lowest) value in the list, or `nil` if the list is empty.
     */
    public func min() -> Element? {
        return _rlmArray.min(ofProperty: "self").map(dynamicBridgeCast)
    }

    /**
     Returns the maximum (highest) value in the list, or `nil` if the list is empty.
     */
    public func max() -> Element? {
        return _rlmArray.max(ofProperty: "self").map(dynamicBridgeCast)
    }
}

extension List where Element: AddableType {
    /**
     Returns the sum of the values in the list.
     */
    public func sum() -> Element {
        return sum(ofProperty: "self")
    }

    /**
     Returns the average of the values in the list, or `nil` if the list is empty.
     */
    public func average<T: AddableType>() -> T? {
        return average(ofProperty: "self")
    }
}

extension List: RealmCollection {
    /// The type of the objects stored within the list.
    public typealias ElementType = Element

    // MARK: Sequence Support

    /// Returns a `RLMIterator` that yields successive elements in the `List`.
    public func makeIterator() -> RLMIterator<Element> {
        return RLMIterator(collection: _rlmArray)
    }

    /// :nodoc:
    // swiftlint:disable:next identifier_name
    public func _asNSFastEnumerator() -> Any {
        return _rlmArray
    }

    /**
     Replace the given `subRange` of elements with `newElements`.

     - parameter subrange:    The range of elements to be replaced.
     - parameter newElements: The new elements to be inserted into the List.
     */
    public func replaceSubrange<C: Collection, R>(_ subrange: R, with newElements: C)
        where C.Iterator.Element == Element, R: RangeExpression, List<Element>.Index == R.Bound {
            let subrange = subrange.relative(to: self)
            for _ in subrange.lowerBound..<subrange.upperBound {
                remove(at: subrange.lowerBound)
            }
            for x in newElements.reversed() {
                insert(x, at: subrange.lowerBound)
            }
    }

    /// The position of the first element in a non-empty collection.
    /// Identical to endIndex in an empty collection.
    public var startIndex: Int { return 0 }

    /// The collection's "past the end" position.
    /// endIndex is not a valid argument to subscript, and is always reachable from startIndex by
    /// zero or more applications of successor().
    public var endIndex: Int { return count }

    public func index(after i: Int) -> Int { return i + 1 }
    public func index(before i: Int) -> Int { return i - 1 }

    /// :nodoc:
    // swiftlint:disable:next identifier_name
    public func _observe(_ queue: DispatchQueue?,
                         _ block: @escaping (RealmCollectionChange<AnyRealmCollection<Element>>) -> Void)
        -> NotificationToken {
            return _rlmArray.addNotificationBlock(wrapObserveBlock(block), queue: queue)
    }
}

// MARK: - MutableCollection conformance, range replaceable collection emulation
extension List: MutableCollection {
    public typealias SubSequence = Slice<List>

    /**
     Returns the objects at the given range (get), or replaces the objects at the
     given range with new objects (set).

     - warning: Objects may only be set during a write transaction.

     - parameter index: The index of the object to retrieve or replace.
     */
    public subscript(bounds: Range<Int>) -> SubSequence {
        get {
            return SubSequence(base: self, bounds: bounds)
        }
        set {
            replaceSubrange(bounds.lowerBound..<bounds.upperBound, with: newValue)
        }
    }

    /**
     Removes the specified number of objects from the beginning of the list. The
     objects are not removed from the Realm that manages them.

     - warning: This method may only be called during a write transaction.
     */
    public func removeFirst(_ number: Int = 1) {
        throwForNegativeIndex(number)
        let count = Int(_rlmArray.count)
        guard number <= count else {
            throwRealmException("It is not possible to remove more objects (\(number)) from a list"
                + " than it already contains (\(count)).")
        }
        for _ in 0..<number {
            _rlmArray.removeObject(at: 0)
        }
    }

    /**
     Removes the specified number of objects from the end of the list. The objects
     are not removed from the Realm that manages them.

     - warning: This method may only be called during a write transaction.
     */
    public func removeLast(_ number: Int = 1) {
        throwForNegativeIndex(number)
        let count = Int(_rlmArray.count)
        guard number <= count else {
            throwRealmException("It is not possible to remove more objects (\(number)) from a list"
                + " than it already contains (\(count)).")
        }
        for _ in 0..<number {
            _rlmArray.removeLastObject()
        }
    }

    /**
     Inserts the items in the given collection into the list at the given position.

     - warning: This method may only be called during a write transaction.
     */
    public func insert<C: Collection>(contentsOf newElements: C, at i: Int) where C.Iterator.Element == Element {
        var currentIndex = i
        for item in newElements {
            insert(item, at: currentIndex)
            currentIndex += 1
        }
    }
    /**
     Removes objects from the list at the given range.

     - warning: This method may only be called during a write transaction.
     */
    public func removeSubrange<R>(_ boundsExpression: R) where R: RangeExpression, List<Element>.Index == R.Bound {
        let bounds = boundsExpression.relative(to: self)
        for _ in bounds {
            remove(at: bounds.lowerBound)
        }
    }
    /// :nodoc:
    public func remove(atOffsets offsets: IndexSet) {
        for offset in offsets.reversed() {
            remove(at: offset)
        }
    }
    /// :nodoc:
    public func move(fromOffsets offsets: IndexSet, toOffset destination: Int) {
        if Element.self is EmbeddedObject.Type {
            for offset in offsets {
                var d = destination
                if destination >= count {
                    d = count - 1
                } else if destination > 0 {
                    d = destination - 1
                }
                move(from: offset, to: d)
            }
        } else {
            var tmp = [Element]()
            for offset in offsets {
                tmp.append(self[offset])
            }
            insert(contentsOf: tmp, at: destination)
            for offset in offsets.reversed() {
                var o = offset
                if o >= destination {
                    o += tmp.count
                }
                remove(at: o)
            }
        }
    }
}

// MARK: - Codable

extension List: Decodable where Element: Decodable {
    public convenience init(from decoder: Decoder) throws {
        self.init()
        var container = try decoder.unkeyedContainer()
        while !container.isAtEnd {
            append(try container.decode(Element.self))
        }
    }
}

extension List: Encodable where Element: Encodable {
    public func encode(to encoder: Encoder) throws {
        var container = encoder.unkeyedContainer()
        for value in self {
            try container.encode(value)
        }
    }
}

// MARK: - AssistedObjectiveCBridgeable

extension List: AssistedObjectiveCBridgeable {
    internal static func bridging(from objectiveCValue: Any, with metadata: Any?) -> List {
        guard let objectiveCValue = objectiveCValue as? RLMArray<AnyObject> else { preconditionFailure() }
        return List(objc: objectiveCValue)
    }

    internal var bridged: (objectiveCValue: Any, metadata: Any?) {
        return (objectiveCValue: _rlmArray, metadata: nil)
    }
}<|MERGE_RESOLUTION|>--- conflicted
+++ resolved
@@ -432,11 +432,7 @@
         return List(objc: _rlmArray.freeze())
     }
 
-<<<<<<< HEAD
-    public func thaw() -> List {
-=======
     public func thaw() -> List? {
->>>>>>> f0adfbc2
         return List(objc: _rlmArray.thaw())
     }
 
