framework module Realm {
    umbrella header "Realm.h"

    export *
    module * { export * }

    explicit module Private {
        header "RLMAccessor.h"
        header "RLMApp_Private.h"
        header "RLMArray_Private.h"
        header "RLMCollection_Private.h"
<<<<<<< HEAD
        header "RLMDictionary_Private.h"
        header "RLMDictionaryBase.h"
        header "RLMListBase.h"
=======
>>>>>>> 86a809f6
        header "RLMObject_Private.h"
        header "RLMObjectBase_Dynamic.h"
        header "RLMObjectBase_Private.h"
        header "RLMObjectSchema_Private.h"
        header "RLMObjectStore.h"
        header "RLMOptionalBase.h"
        header "RLMProperty_Private.h"
        header "RLMRealm_Private.h"
        header "RLMRealmConfiguration_Private.h"
        header "RLMResults_Private.h"
        header "RLMSchema_Private.h"
        header "RLMSet_Private.h"
        header "RLMSwiftCollectionBase.h"
        header "RLMSyncConfiguration_Private.h"
        header "RLMSyncUtil_Private.h"
        header "RLMUser_Private.h"
    }

    explicit module Dynamic {
        header "RLMRealm_Dynamic.h"
        header "RLMObjectBase_Dynamic.h"
    }
}<|MERGE_RESOLUTION|>--- conflicted
+++ resolved
@@ -9,12 +9,7 @@
         header "RLMApp_Private.h"
         header "RLMArray_Private.h"
         header "RLMCollection_Private.h"
-<<<<<<< HEAD
         header "RLMDictionary_Private.h"
-        header "RLMDictionaryBase.h"
-        header "RLMListBase.h"
-=======
->>>>>>> 86a809f6
         header "RLMObject_Private.h"
         header "RLMObjectBase_Dynamic.h"
         header "RLMObjectBase_Private.h"
