////////////////////////////////////////////////////////////////////////////
//
// Copyright 2014 Realm Inc.
//
// Licensed under the Apache License, Version 2.0 (the "License");
// you may not use this file except in compliance with the License.
// You may obtain a copy of the License at
//
// http://www.apache.org/licenses/LICENSE-2.0
//
// Unless required by applicable law or agreed to in writing, software
// distributed under the License is distributed on an "AS IS" BASIS,
// WITHOUT WARRANTIES OR CONDITIONS OF ANY KIND, either express or implied.
// See the License for the specific language governing permissions and
// limitations under the License.
//
////////////////////////////////////////////////////////////////////////////

#import "RLMAccessor.hpp"

#import "RLMArray_Private.hpp"
#import "RLMListBase.h"
#import "RLMObjectSchema_Private.hpp"
#import "RLMObjectStore.h"
#import "RLMObject_Private.hpp"
#import "RLMObservation.hpp"
#import "RLMProperty_Private.h"
#import "RLMRealm_Private.hpp"
#import "RLMResults_Private.hpp"
#import "RLMSchema_Private.h"
#import "RLMUtil.hpp"
#import "results.hpp"
#import "property.hpp"

#import <objc/runtime.h>
#import <objc/message.h>
#import <realm/descriptor.hpp>

#pragma mark - Helper functions

namespace {
template<typename T>
T get(__unsafe_unretained RLMObjectBase *const obj, NSUInteger index) {
    RLMVerifyAttached(obj);
    return obj->_row.get<T>(obj->_info->objectSchema->persisted_properties[index].table_column);
}

template<typename T>
id getBoxed(__unsafe_unretained RLMObjectBase *const obj, NSUInteger index) {
    RLMVerifyAttached(obj);
    auto& prop = obj->_info->objectSchema->persisted_properties[index];
    auto col = prop.table_column;
    if (obj->_row.is_null(col)) {
        return nil;
    }

    RLMAccessorContext ctx(obj, &prop);
    return ctx.box(obj->_row.get<T>(col));
}

template<typename T>
void setValue(__unsafe_unretained RLMObjectBase *const obj, NSUInteger colIndex, T val) {
    RLMVerifyInWriteTransaction(obj);
    obj->_row.set(colIndex, val);
}

template<typename Fn>
void translateError(Fn&& fn) {
    try {
        fn();
    }
    catch (std::exception const& e) {
        @throw RLMException(e);
    }
}

void setValue(__unsafe_unretained RLMObjectBase *const obj, NSUInteger colIndex,
              __unsafe_unretained NSString *const val) {
    RLMVerifyInWriteTransaction(obj);
    translateError([&] {
        obj->_row.set(colIndex, RLMStringDataWithNSString(val));
    });
}

[[gnu::noinline]]
void setNull(realm::Row& row, size_t col) {
    translateError([&] { row.set_null(col); });
}

void setValue(__unsafe_unretained RLMObjectBase *const obj,
              NSUInteger colIndex, __unsafe_unretained NSDate *const date) {
    RLMVerifyInWriteTransaction(obj);
    if (date) {
        obj->_row.set(colIndex, RLMTimestampForNSDate(date));
    }
    else {
        setNull(obj->_row, colIndex);
    }
}

void setValue(__unsafe_unretained RLMObjectBase *const obj, NSUInteger colIndex,
              __unsafe_unretained NSData *const data) {
    RLMVerifyInWriteTransaction(obj);
    translateError([&] {
        obj->_row.set(colIndex, RLMBinaryDataForNSData(data));
    });
}

void setValue(__unsafe_unretained RLMObjectBase *const obj, NSUInteger colIndex,
              __unsafe_unretained RLMObjectBase *const val) {
    if (!val) {
        RLMVerifyInWriteTransaction(obj);
        obj->_row.nullify_link(colIndex);
        return;
    }

    RLMAddObjectToRealm(val, obj->_realm, false);

    // make sure it is the correct type
    if (val->_row.get_table() != obj->_row.get_table()->get_link_target(colIndex)) {
        @throw RLMException(@"Can't set object of type '%@' to property of type '%@'",
                            val->_objectSchema.className,
                            obj->_info->propertyForTableColumn(colIndex).objectClassName);
    }
    obj->_row.set_link(colIndex, val->_row.get_index());
}

// array getter/setter
RLMArray *getArray(__unsafe_unretained RLMObjectBase *const obj, NSUInteger propIndex) {
    RLMVerifyAttached(obj);
    auto prop = obj->_info->rlmObjectSchema.properties[propIndex];
    return [[RLMManagedArray alloc] initWithParent:obj property:prop];
}

void setValue(__unsafe_unretained RLMObjectBase *const obj, NSUInteger colIndex,
              __unsafe_unretained id<NSFastEnumeration> const value) {
    RLMVerifyInWriteTransaction(obj);
    auto prop = obj->_info->propertyForTableColumn(colIndex);
    RLMValidateValueForProperty(value, obj->_info->rlmObjectSchema, prop, true);

    realm::List list(obj->_realm->_realm, *obj->_row.get_table(), colIndex, obj->_row.get_index());
    RLMClassInfo *info = obj->_info;
    if (list.get_type() == realm::PropertyType::Object) {
<<<<<<< HEAD
        info = &obj->_info->linkTargetType(prop.index);
=======
        info = &obj->_info->linkTargetType(obj->_info->propertyForTableColumn(colIndex).index);
>>>>>>> 2a0f5106
    }
    RLMAccessorContext ctx(obj->_realm, *info);
    translateError([&] { list.assign(ctx, value, false); });
}

void setValue(__unsafe_unretained RLMObjectBase *const obj, NSUInteger colIndex,
              __unsafe_unretained NSNumber<RLMInt> *const intObject) {
    RLMVerifyInWriteTransaction(obj);

    if (intObject) {
        obj->_row.set(colIndex, intObject.longLongValue);
    }
    else {
        setNull(obj->_row, colIndex);
    }
}

void setValue(__unsafe_unretained RLMObjectBase *const obj, NSUInteger colIndex,
              __unsafe_unretained NSNumber<RLMFloat> *const floatObject) {
    RLMVerifyInWriteTransaction(obj);

    if (floatObject) {
        obj->_row.set(colIndex, floatObject.floatValue);
    }
    else {
        setNull(obj->_row, colIndex);
    }
}

void setValue(__unsafe_unretained RLMObjectBase *const obj, NSUInteger colIndex,
              __unsafe_unretained NSNumber<RLMDouble> *const doubleObject) {
    RLMVerifyInWriteTransaction(obj);

    if (doubleObject) {
        obj->_row.set(colIndex, doubleObject.doubleValue);
    }
    else {
        setNull(obj->_row, colIndex);
    }
}

void setValue(__unsafe_unretained RLMObjectBase *const obj, NSUInteger colIndex,
              __unsafe_unretained NSNumber<RLMBool> *const boolObject) {
    RLMVerifyInWriteTransaction(obj);

    if (boolObject) {
        obj->_row.set(colIndex, (bool)boolObject.boolValue);
    }
    else {
        setNull(obj->_row, colIndex);
    }
}

RLMLinkingObjects *getLinkingObjects(__unsafe_unretained RLMObjectBase *const obj,
                                     __unsafe_unretained RLMProperty *const property) {
    RLMVerifyAttached(obj);
    auto& objectInfo = obj->_realm->_info[property.objectClassName];
    auto linkingProperty = objectInfo.objectSchema->property_for_name(property.linkOriginPropertyName.UTF8String);
    auto backlinkView = obj->_row.get_table()->get_backlink_view(obj->_row.get_index(), objectInfo.table(), linkingProperty->table_column);
    realm::Results results(obj->_realm->_realm, std::move(backlinkView));
    return [RLMLinkingObjects resultsWithObjectInfo:objectInfo results:std::move(results)];
}

// any getter/setter
template<typename Type, typename StorageType=Type>
id makeGetter(NSUInteger index) {
    return ^(__unsafe_unretained RLMObjectBase *const obj) {
        return static_cast<Type>(get<StorageType>(obj, index));
    };
}

template<typename Type>
id makeBoxedGetter(NSUInteger index) {
    return ^(__unsafe_unretained RLMObjectBase *const obj) {
        return getBoxed<Type>(obj, index);
    };
}
template<typename Type>
id makeOptionalGetter(NSUInteger index) {
    return ^(__unsafe_unretained RLMObjectBase *const obj) {
        return getBoxed<realm::util::Optional<Type>>(obj, index);
    };
}
template<typename Type>
id makeNumberGetter(NSUInteger index, bool boxed, bool optional) {
    if (optional) {
        return makeOptionalGetter<Type>(index);
    }
    if (boxed) {
        return makeBoxedGetter<Type>(index);
    }
    return makeGetter<Type>(index);
}

// dynamic getter with column closure
id managedGetter(RLMProperty *prop, const char *type) {
    NSUInteger index = prop.index;
    if (prop.array && prop.type != RLMPropertyTypeLinkingObjects) {
        return ^id(__unsafe_unretained RLMObjectBase *const obj) {
            return getArray(obj, index);
        };
    }

    bool boxed = *type == '@';
    switch (prop.type) {
        case RLMPropertyTypeInt:
            if (prop.optional || boxed) {
                return makeNumberGetter<long long>(index, boxed, prop.optional);
            }
            switch (*type) {
                case 'c': return makeGetter<char, int64_t>(index);
                case 's': return makeGetter<short, int64_t>(index);
                case 'i': return makeGetter<int, int64_t>(index);
                case 'l': return makeGetter<long, int64_t>(index);
                case 'q': return makeGetter<long long, int64_t>(index);
                default:
                    @throw RLMException(@"Unexpected property type for Objective-C type code");
            }
        case RLMPropertyTypeFloat:
            return makeNumberGetter<float>(index, boxed, prop.optional);
        case RLMPropertyTypeDouble:
            return makeNumberGetter<double>(index, boxed, prop.optional);
        case RLMPropertyTypeBool:
            return makeNumberGetter<bool>(index, boxed, prop.optional);
        case RLMPropertyTypeString:
            return makeBoxedGetter<realm::StringData>(index);
        case RLMPropertyTypeDate:
            return makeBoxedGetter<realm::Timestamp>(index);
        case RLMPropertyTypeData:
            return makeBoxedGetter<realm::BinaryData>(index);
        case RLMPropertyTypeObject:
            return makeBoxedGetter<realm::RowExpr>(index);
        case RLMPropertyTypeAny:
            @throw RLMException(@"Cannot create accessor class for schema with Mixed properties");
        case RLMPropertyTypeLinkingObjects:
            return ^(__unsafe_unretained RLMObjectBase *const obj) {
                return getLinkingObjects(obj, prop);
            };
    }
}

template<typename ArgType, typename StorageType=ArgType>
id makeSetter(__unsafe_unretained RLMProperty *const prop) {
    NSUInteger index = prop.index;
    NSString *name = prop.name;
    if (prop.isPrimary) {
        return ^(__unused RLMObjectBase *obj, __unused ArgType val) {
            @throw RLMException(@"Primary key can't be changed after an object is inserted.");
        };
    }

    return ^(__unsafe_unretained RLMObjectBase *const obj, ArgType val) {
        auto set = [&] {
            setValue(obj, obj->_info->objectSchema->persisted_properties[index].table_column,
                     static_cast<StorageType>(val));
        };
        if (RLMObservationInfo *info = RLMGetObservationInfo(obj->_observationInfo,
                                                             obj->_row.get_index(), *obj->_info)) {
            info->willChange(name);
            set();
            info->didChange(name);
        }
        else {
            set();
        }
    };
}

// dynamic setter with column closure
id managedSetter(RLMProperty *prop, const char *type) {
    if (prop.array && prop.type != RLMPropertyTypeLinkingObjects) {
        return makeSetter<id<NSFastEnumeration>>(prop);
    }

    bool boxed = prop.optional || *type == '@';
    switch (prop.type) {
        case RLMPropertyTypeInt:
            if (boxed) {
                return makeSetter<NSNumber<RLMInt> *>(prop);
            }
            switch (*type) {
                case 'c': return makeSetter<char, long long>(prop);
                case 's': return makeSetter<short, long long>(prop);
                case 'i': return makeSetter<int, long long>(prop);
                case 'l': return makeSetter<long, long long>(prop);
                case 'q': return makeSetter<long long>(prop);
                default:
                    @throw RLMException(@"Unexpected property type for Objective-C type code");
            }
        case RLMPropertyTypeFloat:
            return boxed ? makeSetter<NSNumber<RLMFloat> *>(prop) : makeSetter<float>(prop);
        case RLMPropertyTypeDouble:
            return boxed ? makeSetter<NSNumber<RLMDouble> *>(prop) : makeSetter<double>(prop);
        case RLMPropertyTypeBool:
            return boxed ? makeSetter<NSNumber<RLMBool> *>(prop) : makeSetter<BOOL, bool>(prop);
        case RLMPropertyTypeString:         return makeSetter<NSString *>(prop);
        case RLMPropertyTypeDate:           return makeSetter<NSDate *>(prop);
        case RLMPropertyTypeData:           return makeSetter<NSData *>(prop);
<<<<<<< HEAD
        case RLMPropertyTypeAny:            return nil;
=======
        case RLMPropertyTypeAny:            return makeSetter<id>(prop);
>>>>>>> 2a0f5106
        case RLMPropertyTypeLinkingObjects: return nil;
        case RLMPropertyTypeObject:         return makeSetter<RLMObjectBase *>(prop);
    }
}

// call getter for superclass for property at colIndex
id superGet(RLMObjectBase *obj, NSString *propName) {
    typedef id (*getter_type)(RLMObjectBase *, SEL);
    RLMProperty *prop = obj->_objectSchema[propName];
    Class superClass = class_getSuperclass(obj.class);
    getter_type superGetter = (getter_type)[superClass instanceMethodForSelector:prop.getterSel];
    return superGetter(obj, prop.getterSel);
}

// call setter for superclass for property at colIndex
void superSet(RLMObjectBase *obj, NSString *propName, id val) {
    typedef void (*setter_type)(RLMObjectBase *, SEL, RLMArray *ar);
    RLMProperty *prop = obj->_objectSchema[propName];
    Class superClass = class_getSuperclass(obj.class);
    setter_type superSetter = (setter_type)[superClass instanceMethodForSelector:prop.setterSel];
    superSetter(obj, prop.setterSel, val);
}

// getter/setter for unmanaged object
id unmanagedGetter(RLMProperty *prop, const char *) {
    // only override getters for RLMArray and linking objects properties
    if (prop.type == RLMPropertyTypeLinkingObjects) {
        return ^(RLMObjectBase *) { return [RLMResults emptyDetachedResults]; };
    }
    if (prop.array) {
        NSString *propName = prop.name;
<<<<<<< HEAD
        if (prop.type == RLMPropertyTypeObject) {
            NSString *objectClassName = prop.objectClassName;
            return ^(RLMObjectBase *obj) {
                id val = superGet(obj, propName);
                if (!val) {
                    val = [[RLMArray alloc] initWithObjectClassName:objectClassName];
                    superSet(obj, propName, val);
                }
                return val;
            };
        }
        auto type = prop.type;
        auto optional = prop.optional;
=======
        NSString *objectClassName = prop.objectClassName;
>>>>>>> 2a0f5106
        return ^(RLMObjectBase *obj) {
            id val = superGet(obj, propName);
            if (!val) {
                val = [[RLMArray alloc] initWithObjectType:type optional:optional];
                superSet(obj, propName, val);
            }
            return val;
        };
    }
    return nil;
}

id unmanagedSetter(RLMProperty *prop, const char *) {
<<<<<<< HEAD
    // Only RLMArray needs special handling for the unmanaged setter
=======
>>>>>>> 2a0f5106
    if (!prop.array) {
        return nil;
    }

    NSString *propName = prop.name;
    return ^(RLMObjectBase *obj, id<NSFastEnumeration> values) {
        auto prop = obj->_objectSchema[propName];
        RLMValidateValueForProperty(values, obj->_objectSchema, prop, true);

        // make copy when setting (as is the case for all other variants)
        RLMArray *ar;
        if (prop.type == RLMPropertyTypeObject)
            ar = [[RLMArray alloc] initWithObjectClassName:prop.objectClassName];
        else
            ar = [[RLMArray alloc] initWithObjectType:prop.type optional:prop.optional];
        [ar addObjects:values];
        superSet(obj, propName, ar);
    };
}

void addMethod(Class cls, __unsafe_unretained RLMProperty *const prop,
               id (*getter)(RLMProperty *, const char *),
               id (*setter)(RLMProperty *, const char *)) {
    SEL sel = prop.getterSel;
    auto getterMethod = class_getInstanceMethod(cls, sel);
    if (!getterMethod) {
        return;
    }

    const char *getterType = method_getTypeEncoding(getterMethod);
    if (id block = getter(prop, getterType)) {
        class_addMethod(cls, sel, imp_implementationWithBlock(block), getterType);
    }

    if (!(sel = prop.setterSel)) {
        return;
    }
    auto setterMethod = class_getInstanceMethod(cls, sel);
    if (!setterMethod) {
        return;
    }
    if (id block = setter(prop, getterType)) { // note: deliberately getterType as it's easier to grab the relevant type from
        class_addMethod(cls, sel, imp_implementationWithBlock(block), method_getTypeEncoding(setterMethod));
    }
}

Class createAccessorClass(Class objectClass,
                          RLMObjectSchema *schema,
                          const char *accessorClassName,
                          id (*getterGetter)(RLMProperty *, const char *),
                          id (*setterGetter)(RLMProperty *, const char *)) {
    REALM_ASSERT_DEBUG(RLMIsObjectOrSubclass(objectClass));

    // create and register proxy class which derives from object class
    Class accClass = objc_allocateClassPair(objectClass, accessorClassName, 0);
    if (!accClass) {
        // Class with that name already exists, so just return the pre-existing one
        // This should only happen for our standalone "accessors"
        return objc_lookUpClass(accessorClassName);
    }

    // override getters/setters for each propery
    for (RLMProperty *prop in schema.properties) {
        addMethod(accClass, prop, getterGetter, setterGetter);
    }
    for (RLMProperty *prop in schema.computedProperties) {
        addMethod(accClass, prop, getterGetter, setterGetter);
    }

    objc_registerClassPair(accClass);

    return accClass;
}
} // anonymous namespace

#pragma mark - Public Interface

Class RLMManagedAccessorClassForObjectClass(Class objectClass, RLMObjectSchema *schema, const char *name) {
    return createAccessorClass(objectClass, schema, name, managedGetter, managedSetter);
}

Class RLMUnmanagedAccessorClassForObjectClass(Class objectClass, RLMObjectSchema *schema) {
    return createAccessorClass(objectClass, schema,
                               [@"RLM:Unmanaged " stringByAppendingString:schema.className].UTF8String,
                               unmanagedGetter, unmanagedSetter);
}

// implement the class method className on accessors to return the className of the
// base object
void RLMReplaceClassNameMethod(Class accessorClass, NSString *className) {
    Class metaClass = object_getClass(accessorClass);
    IMP imp = imp_implementationWithBlock(^(Class){ return className; });
    class_addMethod(metaClass, @selector(className), imp, "@@:");
}

// implement the shared schema method
void RLMReplaceSharedSchemaMethod(Class accessorClass, RLMObjectSchema *schema) {
    Class metaClass = object_getClass(accessorClass);
    IMP imp = imp_implementationWithBlock(^(Class cls) {
        if (cls == accessorClass) {
            return schema;
        }

        // If we aren't being called directly on the class this was overriden
        // for, the class is either a subclass which we haven't initialized yet,
        // or it's a runtime-generated class which should use the parent's
        // schema. We check for the latter by checking if the immediate
        // descendent of the desired class is a class generated by us (there
        // may be further subclasses not generated by us for things like KVO).
        Class parent = class_getSuperclass(cls);
        while (parent != accessorClass) {
            cls = parent;
            parent = class_getSuperclass(cls);
        }

        static const char accessorClassPrefix[] = "RLM:";
        if (!strncmp(class_getName(cls), accessorClassPrefix, sizeof(accessorClassPrefix) - 1)) {
            return schema;
        }

        return [RLMSchema sharedSchemaForClass:cls];
    });
    class_addMethod(metaClass, @selector(sharedSchema), imp, "@@:");
}

void RLMDynamicValidatedSet(RLMObjectBase *obj, NSString *propName, id val) {
    RLMObjectSchema *schema = obj->_objectSchema;
    RLMProperty *prop = schema[propName];
    if (!prop) {
        @throw RLMException(@"Invalid property name '%@' for class '%@'.",
                            propName, obj->_objectSchema.className);
    }
    if (prop.isPrimary) {
        @throw RLMException(@"Primary key can't be changed to '%@' after an object is inserted.", val);
    }
    RLMValidateValueForProperty(val, schema, prop, true);
    RLMDynamicSet(obj, prop, RLMCoerceToNil(val));
}

// Precondition: the property is not a primary key
void RLMDynamicSet(__unsafe_unretained RLMObjectBase *const obj,
                   __unsafe_unretained RLMProperty *const prop,
                   __unsafe_unretained id const val) {
    REALM_ASSERT_DEBUG(!prop.isPrimary);
    realm::Object o(obj->_info->realm->_realm, *obj->_info->objectSchema, obj->_row);
    RLMAccessorContext c(obj);
    translateError([&] {
        o.set_property_value(c, prop.name.UTF8String, val ?: NSNull.null, false);
    });
}

id RLMDynamicGet(__unsafe_unretained RLMObjectBase *const obj, __unsafe_unretained RLMProperty *const prop) {
    realm::Object o(obj->_realm->_realm, *obj->_info->objectSchema, obj->_row);
    RLMAccessorContext c(obj);
    c.currentProperty = prop;
    return RLMCoerceToNil(o.get_property_value<id>(c, prop.name.UTF8String));
}

id RLMDynamicGetByName(__unsafe_unretained RLMObjectBase *const obj,
                       __unsafe_unretained NSString *const propName, bool asList) {
    RLMProperty *prop = obj->_objectSchema[propName];
    if (!prop) {
        @throw RLMException(@"Invalid property name '%@' for class '%@'.",
                            propName, obj->_objectSchema.className);
    }
    if (asList && prop.array && prop.swiftIvar) {
        RLMListBase *list = object_getIvar(obj, prop.swiftIvar);
        if (!list._rlmArray) {
            list._rlmArray = RLMDynamicGet(obj, prop);
        }
        return list;
    }

    return RLMDynamicGet(obj, prop);
}

RLMAccessorContext::RLMAccessorContext(RLMAccessorContext& parent, realm::Property const& property)
: _realm(parent._realm)
, _info(property.type == realm::PropertyType::Object ? parent._info.linkTargetType(property) : parent._info)
, _promote_existing(parent._promote_existing)
{
}

RLMAccessorContext::RLMAccessorContext(RLMRealm *realm, RLMClassInfo& info, bool promote)
: _realm(realm), _info(info), _promote_existing(promote)
{
}

RLMAccessorContext::RLMAccessorContext(__unsafe_unretained RLMObjectBase *const parent,
                                       const realm::Property *prop)
: _realm(parent->_realm)
, _info(prop && prop->type == realm::PropertyType::Object ? parent->_info->linkTargetType(*prop)
                                                          : *parent->_info)
, _parentObject(parent)
{
}

id RLMAccessorContext::defaultValue(__unsafe_unretained NSString *const key) {
    if (!_defaultValues) {
        _defaultValues = RLMDefaultValuesForObjectSchema(_info.rlmObjectSchema);
    }
    return _defaultValues[key];
}

<<<<<<< HEAD
=======
static void validateValueForProperty(__unsafe_unretained id const obj,
                                     __unsafe_unretained RLMProperty *const prop,
                                     RLMClassInfo const& info) {
    if (prop.array) {
        if (obj && obj != NSNull.null && ![obj conformsToProtocol:@protocol(NSFastEnumeration)]) {
            @throw RLMException(@"Array property value (%@) is not enumerable.", obj);
        }
        return;
    }
    switch (prop.type) {
        case RLMPropertyTypeString:
        case RLMPropertyTypeBool:
        case RLMPropertyTypeDate:
        case RLMPropertyTypeInt:
        case RLMPropertyTypeFloat:
        case RLMPropertyTypeDouble:
        case RLMPropertyTypeData:
            if (!RLMIsObjectValidForProperty(obj, prop)) {
                @throw RLMException(@"Invalid value '%@' for property '%@.%@'",
                                    obj, info.rlmObjectSchema.className, prop.name);
            }
            break;
        case RLMPropertyTypeObject:
            break;
        case RLMPropertyTypeAny:
        case RLMPropertyTypeLinkingObjects:
            @throw RLMException(@"Invalid value '%@' for property '%@.%@'",
                                obj, info.rlmObjectSchema.className, prop.name);
    }
}


>>>>>>> 2a0f5106
id RLMAccessorContext::propertyValue(__unsafe_unretained id const obj, size_t propIndex,
                                     __unsafe_unretained RLMProperty *const prop) {
    // Property value from an NSArray
    if ([obj respondsToSelector:@selector(objectAtIndex:)]) {
        return propIndex < [obj count] ? [obj objectAtIndex:propIndex] : nil;
    }

    // Property value from an NSDictionary
    if ([obj respondsToSelector:@selector(objectForKey:)]) {
        return [obj objectForKey:prop.name];
    }

    // Property value from an instance of this object type
    id value;
    if ([obj isKindOfClass:_info.rlmObjectSchema.objectClass] && prop.swiftIvar) {
        if (prop.array) {
            return static_cast<RLMListBase *>(object_getIvar(obj, prop.swiftIvar))._rlmArray;
        }
        else { // optional
            value = static_cast<RLMOptionalBase *>(object_getIvar(obj, prop.swiftIvar)).underlyingValue;
        }
    }
    else {
    // Property value from some object that's KVC-compatible
        value = RLMValidatedValueForProperty(obj, [obj respondsToSelector:prop.getterSel] ? prop.getterName : prop.name,
                                             _info.rlmObjectSchema.className);
    }
    return value ?: NSNull.null;
}

id RLMAccessorContext::box(realm::List&& l) {
    REALM_ASSERT(_parentObject);
    REALM_ASSERT(currentProperty);
    return [[RLMManagedArray alloc] initWithList:std::move(l) realm:_realm
                                      parentInfo:_parentObject->_info
                                        property:currentProperty];
}

id RLMAccessorContext::box(realm::Object&& o) {
    REALM_ASSERT(currentProperty);
    return RLMCreateObjectAccessor(_realm, _info.linkTargetType(currentProperty.index), o.row());
}

id RLMAccessorContext::box(realm::RowExpr r) {
    return RLMCreateObjectAccessor(_realm, _info, r);
}

id RLMAccessorContext::box(realm::Results&& r) {
    REALM_ASSERT(currentProperty);
    return [RLMResults resultsWithObjectInfo:_realm->_info[currentProperty.objectClassName]
                                     results:std::move(r)];
}

template<>
realm::Timestamp RLMAccessorContext::unbox(__unsafe_unretained id const value, bool, bool) {
    id v = RLMCoerceToNil(value);
    return RLMTimestampForNSDate(v);
}

template<>
bool RLMAccessorContext::unbox(__unsafe_unretained id const v, bool, bool) {
    return [v boolValue];
}
template<>
double RLMAccessorContext::unbox(__unsafe_unretained id const v, bool, bool) {
    return [v doubleValue];
}
template<>
float RLMAccessorContext::unbox(__unsafe_unretained id const v, bool, bool) {
    return [v floatValue];
}
template<>
long long RLMAccessorContext::unbox(__unsafe_unretained id const v, bool, bool) {
    return [v longLongValue];
}
template<>
realm::BinaryData RLMAccessorContext::unbox(id v, bool, bool) {
    v = RLMCoerceToNil(v);
    return RLMBinaryDataForNSData(v);
}
template<>
realm::StringData RLMAccessorContext::unbox(id v, bool, bool) {
    v = RLMCoerceToNil(v);
    return RLMStringDataWithNSString(v);
}

template<typename Fn>
static auto to_optional(__unsafe_unretained id const value, Fn&& fn) {
    id v = RLMCoerceToNil(value);
    return v && v != NSNull.null ? realm::util::make_optional(fn(v)) : realm::util::none;
}

template<>
realm::util::Optional<bool> RLMAccessorContext::unbox(__unsafe_unretained id const v, bool, bool) {
    return to_optional(v, [&](__unsafe_unretained id v) { return (bool)[v boolValue]; });
}
template<>
realm::util::Optional<double> RLMAccessorContext::unbox(__unsafe_unretained id const v, bool, bool) {
    return to_optional(v, [&](__unsafe_unretained id v) { return [v doubleValue]; });
}
template<>
realm::util::Optional<float> RLMAccessorContext::unbox(__unsafe_unretained id const v, bool, bool) {
    return to_optional(v, [&](__unsafe_unretained id v) { return [v floatValue]; });
}
template<>
realm::util::Optional<int64_t> RLMAccessorContext::unbox(__unsafe_unretained id const v, bool, bool) {
    return to_optional(v, [&](__unsafe_unretained id v) { return [v longLongValue]; });
}

template<>
realm::RowExpr RLMAccessorContext::unbox(__unsafe_unretained id const v, bool create, bool update) {
    RLMObjectBase *link = RLMDynamicCast<RLMObjectBase>(v);
    if (!link) {
        if (!create)
            return realm::RowExpr();
        return RLMCreateObjectInRealmWithValue(_realm, _info.rlmObjectSchema.className, v, update)->_row;
    }

    if (link.isInvalidated) {
        if (create) {
            @throw RLMException(@"Adding a deleted or invalidated object to a Realm is not permitted");
        }
        else {
            @throw RLMException(@"Object has been invalidated");
        }
    }

    if (![link->_objectSchema.className isEqualToString:_info.rlmObjectSchema.className]) {
        if (create && !_promote_existing)
            return RLMCreateObjectInRealmWithValue(_realm, _info.rlmObjectSchema.className, link, update)->_row;
        return link->_row;
    }

    if (!link->_realm) {
        if (!create)
            return realm::RowExpr();
        if (!_promote_existing)
            return RLMCreateObjectInRealmWithValue(_realm, _info.rlmObjectSchema.className, link, update)->_row;
        RLMAddObjectToRealm(link, _realm, update);
    }
    else if (link->_realm != _realm) {
        if (_promote_existing)
            @throw RLMException(@"Object is already managed by another Realm. Use create instead to copy it into this Realm.");
        return RLMCreateObjectInRealmWithValue(_realm, _info.rlmObjectSchema.className, v, update)->_row;
    }
    return link->_row;
}

void RLMAccessorContext::will_change(realm::Row const& row, realm::Property const& prop) {
    _observationInfo = RLMGetObservationInfo(nullptr, row.get_index(), _info);
    if (_observationInfo) {
        _kvoPropertyName = @(prop.name.c_str());
        _observationInfo->willChange(_kvoPropertyName);
    }
}

void RLMAccessorContext::did_change() {
    if (_observationInfo) {
        _observationInfo->didChange(_kvoPropertyName);
        _kvoPropertyName = nil;
        _observationInfo = nullptr;
    }
}

RLMOptionalId RLMAccessorContext::value_for_property(__unsafe_unretained id const obj,
                                                     std::string const&, size_t propIndex) {
    auto prop = _info.rlmObjectSchema.properties[propIndex];
    id value = propertyValue(obj, propIndex, prop);
    if (value) {
        RLMValidateValueForProperty(value, _info.rlmObjectSchema, prop);
    }

    if (_promote_existing && [obj isKindOfClass:_info.rlmObjectSchema.objectClass] && !prop.swiftIvar) {
        // set the ivars for object and array properties to nil as otherwise the
        // accessors retain objects that are no longer accessible via the properties
        // this is mainly an issue when the object graph being added has cycles,
        // as it's not obvious that the user has to set the *ivars* to nil to
        // avoid leaking memory
        if (prop.type == RLMPropertyTypeObject) {
            ((void(*)(id, SEL, id))objc_msgSend)(obj, prop.setterSel, nil);
        }
    }

    return RLMOptionalId{value};
}

RLMOptionalId RLMAccessorContext::default_value_for_property(realm::ObjectSchema const&,
                                                             std::string const& prop)
{
    return RLMOptionalId{defaultValue(@(prop.c_str()))};
}

bool RLMAccessorContext::is_same_list(realm::List const& list, __unsafe_unretained id const v) const noexcept {
    return [v respondsToSelector:@selector(isBackedByList:)] && [v isBackedByList:list];
}<|MERGE_RESOLUTION|>--- conflicted
+++ resolved
@@ -141,11 +141,7 @@
     realm::List list(obj->_realm->_realm, *obj->_row.get_table(), colIndex, obj->_row.get_index());
     RLMClassInfo *info = obj->_info;
     if (list.get_type() == realm::PropertyType::Object) {
-<<<<<<< HEAD
         info = &obj->_info->linkTargetType(prop.index);
-=======
-        info = &obj->_info->linkTargetType(obj->_info->propertyForTableColumn(colIndex).index);
->>>>>>> 2a0f5106
     }
     RLMAccessorContext ctx(obj->_realm, *info);
     translateError([&] { list.assign(ctx, value, false); });
@@ -344,11 +340,7 @@
         case RLMPropertyTypeString:         return makeSetter<NSString *>(prop);
         case RLMPropertyTypeDate:           return makeSetter<NSDate *>(prop);
         case RLMPropertyTypeData:           return makeSetter<NSData *>(prop);
-<<<<<<< HEAD
         case RLMPropertyTypeAny:            return nil;
-=======
-        case RLMPropertyTypeAny:            return makeSetter<id>(prop);
->>>>>>> 2a0f5106
         case RLMPropertyTypeLinkingObjects: return nil;
         case RLMPropertyTypeObject:         return makeSetter<RLMObjectBase *>(prop);
     }
@@ -380,7 +372,6 @@
     }
     if (prop.array) {
         NSString *propName = prop.name;
-<<<<<<< HEAD
         if (prop.type == RLMPropertyTypeObject) {
             NSString *objectClassName = prop.objectClassName;
             return ^(RLMObjectBase *obj) {
@@ -394,9 +385,6 @@
         }
         auto type = prop.type;
         auto optional = prop.optional;
-=======
-        NSString *objectClassName = prop.objectClassName;
->>>>>>> 2a0f5106
         return ^(RLMObjectBase *obj) {
             id val = superGet(obj, propName);
             if (!val) {
@@ -410,10 +398,7 @@
 }
 
 id unmanagedSetter(RLMProperty *prop, const char *) {
-<<<<<<< HEAD
     // Only RLMArray needs special handling for the unmanaged setter
-=======
->>>>>>> 2a0f5106
     if (!prop.array) {
         return nil;
     }
@@ -618,41 +603,6 @@
     return _defaultValues[key];
 }
 
-<<<<<<< HEAD
-=======
-static void validateValueForProperty(__unsafe_unretained id const obj,
-                                     __unsafe_unretained RLMProperty *const prop,
-                                     RLMClassInfo const& info) {
-    if (prop.array) {
-        if (obj && obj != NSNull.null && ![obj conformsToProtocol:@protocol(NSFastEnumeration)]) {
-            @throw RLMException(@"Array property value (%@) is not enumerable.", obj);
-        }
-        return;
-    }
-    switch (prop.type) {
-        case RLMPropertyTypeString:
-        case RLMPropertyTypeBool:
-        case RLMPropertyTypeDate:
-        case RLMPropertyTypeInt:
-        case RLMPropertyTypeFloat:
-        case RLMPropertyTypeDouble:
-        case RLMPropertyTypeData:
-            if (!RLMIsObjectValidForProperty(obj, prop)) {
-                @throw RLMException(@"Invalid value '%@' for property '%@.%@'",
-                                    obj, info.rlmObjectSchema.className, prop.name);
-            }
-            break;
-        case RLMPropertyTypeObject:
-            break;
-        case RLMPropertyTypeAny:
-        case RLMPropertyTypeLinkingObjects:
-            @throw RLMException(@"Invalid value '%@' for property '%@.%@'",
-                                obj, info.rlmObjectSchema.className, prop.name);
-    }
-}
-
-
->>>>>>> 2a0f5106
 id RLMAccessorContext::propertyValue(__unsafe_unretained id const obj, size_t propIndex,
                                      __unsafe_unretained RLMProperty *const prop) {
     // Property value from an NSArray
