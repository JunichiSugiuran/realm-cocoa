--- conflicted
+++ resolved
@@ -49,83 +49,6 @@
 NS_ASSUME_NONNULL_BEGIN
 
 /**
-<<<<<<< HEAD
- A value representing a permission granted to the specified user(s) to access the specified Realm(s).
-
- `RLMSyncPermission` is immutable and can be accessed from any thread.
-
- See https://realm.io/docs/realm-object-server/#permissions for general documentation.
- */
-@interface RLMSyncPermission : NSObject
-
-/**
- The Realm Object Server path to the Realm to which this permission applies (e.g. "/path/to/realm").
-
- Specify "*" if this permission applies to all Realms managed by the server.
- */
-@property (nonatomic, readonly) NSString *path;
-
-/**
- The access level described by this permission.
- */
-@property (nonatomic, readonly) RLMSyncAccessLevel accessLevel;
-
-/// Whether the access level allows the user to read from the Realm.
-@property (nonatomic, readonly) BOOL mayRead;
-
-/// Whether the access level allows the user to write to the Realm.
-@property (nonatomic, readonly) BOOL mayWrite;
-
-/// Whether the access level allows the user to administer the Realm.
-@property (nonatomic, readonly) BOOL mayManage;
-
-/**
- Create a new sync permission value, for use with permission APIs.
-
- @param path        The Realm Object Server path to the Realm whose permission should be modified
-                    (e.g. "/path/to/realm"). Pass "*" to apply to all Realms managed by the user.
- @param identity    The Realm Object Server identity of the user who should be granted access to
-                    the Realm at `path`.
-                    Pass "*" to apply to all users managed by the server.
- @param accessLevel The access level to grant.
- */
-- (instancetype)initWithRealmPath:(NSString *)path
-                         identity:(NSString *)identity
-                      accessLevel:(RLMSyncAccessLevel)accessLevel;
-
-/**
- Create a new sync permission value, for use with permission APIs.
-
- @param path        The Realm Object Server path to the Realm whose permission should be modified
-                    (e.g. "/path/to/realm"). Pass "*" to apply to all Realms managed by the user.
- @param username    The username (often an email address) of the user who should be granted access
-                    to the Realm at `path`.
- @param accessLevel The access level to grant.
- */
-- (instancetype)initWithRealmPath:(NSString *)path
-                         username:(NSString *)username
-                      accessLevel:(RLMSyncAccessLevel)accessLevel;
-
-/**
- The identity of the user to whom this permission is granted, or "*"
- if all users are granted this permission. Nil if the permission is
- defined in terms of a key-value pair.
- */
-@property (nullable, nonatomic, readonly) NSString *identity;
-
-/**
- If the permission is defined in terms of a key-value pair, the key
- describing the type of criterion used to determine what users the
- permission applies to. Otherwise, nil.
- */
-@property (nullable, nonatomic, readonly) NSString *key;
-
-/**
- If the permission is defined in terms of a key-value pair, a string
- describing the criterion value used to determine what users the
- permission applies to. Otherwise, nil.
- */
-=======
  A property on which a `RLMResults<RLMSyncPermission *>` can be queried or filtered.
 
  @warning If building `NSPredicate`s using format strings including these string
@@ -216,7 +139,6 @@
  describing the criterion value used to determine what users the
  permission applies to. Otherwise, nil.
  */
->>>>>>> 2a0f5106
 @property (nullable, nonatomic, readonly) NSString *value;
 
 /**
