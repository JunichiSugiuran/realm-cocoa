////////////////////////////////////////////////////////////////////////////
//
// Copyright 2014 Realm Inc.
//
// Licensed under the Apache License, Version 2.0 (the "License");
// you may not use this file except in compliance with the License.
// You may obtain a copy of the License at
//
// http://www.apache.org/licenses/LICENSE-2.0
//
// Unless required by applicable law or agreed to in writing, software
// distributed under the License is distributed on an "AS IS" BASIS,
// WITHOUT WARRANTIES OR CONDITIONS OF ANY KIND, either express or implied.
// See the License for the specific language governing permissions and
// limitations under the License.
//
////////////////////////////////////////////////////////////////////////////

#import "RLMTestCase.h"
<<<<<<< HEAD
=======

#pragma mark - Test Objects

#pragma mark CustomAccessorsObject

@interface CustomAccessorsObject : RLMObject
@property (getter = getThatName) NSString *name;
@property (setter = setTheInt:)  int age;
@end

@implementation CustomAccessorsObject
@end

#pragma mark InvalidSubclassObject

@interface InvalidSubclassObject : StringObject
@property NSString *invalid;
@end

@implementation InvalidSubclassObject
@end

#pragma mark BaseClassStringObject

@interface BaseClassStringObject : RLMObject
@property NSInteger intCol;
@end

@interface BaseClassStringObject ()
@property NSString *stringCol;
@end

@implementation BaseClassStringObject
@end

#pragma mark - Tests
>>>>>>> fc5b368c

@interface ObjectInterfaceTests : RLMTestCase
@end

@implementation ObjectInterfaceTests

<<<<<<< HEAD
- (void)testCustomAccessors
=======
- (void)testCustomAccessorsObject
>>>>>>> fc5b368c
{
    RLMRealm *realm = self.realmWithTestPath;
    
    [realm beginWriteTransaction];
    CustomAccessorsObject *ca = [CustomAccessorsObject createInRealm:realm withObject:@[@"name", @2]];
    XCTAssertEqualObjects([ca getThatName], @"name", @"name property should be name.");
    
    [ca setTheInt:99];
    XCTAssertEqual((int)ca.age, (int)99, @"age property should be 99");
    [realm commitWriteTransaction];
}

- (void)testObjectSubclass
{
    RLMRealm *realm = self.realmWithTestPath;
    
    [realm beginWriteTransaction];
    NSArray *obj = @[@1, @"throw"];
    XCTAssertThrows([InvalidSubclassObject createInRealm:realm withObject:obj],
                    @"Adding invalid object should throw");
    [realm commitWriteTransaction];
}

- (void)testClassExtension
{
    RLMRealm *realm = self.realmWithTestPath;
    
    [realm beginWriteTransaction];
    BaseClassStringObject *bObject = [[BaseClassStringObject alloc ] init];
    bObject.intCol = 1;
    bObject.stringCol = @"stringVal";
    [realm addObject:bObject];
    [realm commitWriteTransaction];
    
<<<<<<< HEAD
    BaseClassTestObject *objectFromRealm = [realm allObjects:[BaseClassTestObject className]][0];
=======
    BaseClassStringObject *objectFromRealm = [BaseClassStringObject allObjects][0];
>>>>>>> fc5b368c
    XCTAssertEqual(1, objectFromRealm.intCol, @"Should be 1");
    XCTAssertEqualObjects(@"stringVal", objectFromRealm.stringCol, @"Should be stringVal");
}

@end<|MERGE_RESOLUTION|>--- conflicted
+++ resolved
@@ -17,20 +17,8 @@
 ////////////////////////////////////////////////////////////////////////////
 
 #import "RLMTestCase.h"
-<<<<<<< HEAD
-=======
 
 #pragma mark - Test Objects
-
-#pragma mark CustomAccessorsObject
-
-@interface CustomAccessorsObject : RLMObject
-@property (getter = getThatName) NSString *name;
-@property (setter = setTheInt:)  int age;
-@end
-
-@implementation CustomAccessorsObject
-@end
 
 #pragma mark InvalidSubclassObject
 
@@ -41,34 +29,16 @@
 @implementation InvalidSubclassObject
 @end
 
-#pragma mark BaseClassStringObject
-
-@interface BaseClassStringObject : RLMObject
-@property NSInteger intCol;
-@end
-
-@interface BaseClassStringObject ()
-@property NSString *stringCol;
-@end
-
-@implementation BaseClassStringObject
-@end
-
 #pragma mark - Tests
->>>>>>> fc5b368c
 
 @interface ObjectInterfaceTests : RLMTestCase
 @end
 
 @implementation ObjectInterfaceTests
 
-<<<<<<< HEAD
-- (void)testCustomAccessors
-=======
 - (void)testCustomAccessorsObject
->>>>>>> fc5b368c
 {
-    RLMRealm *realm = self.realmWithTestPath;
+    RLMRealm *realm = [RLMRealm defaultRealm];
     
     [realm beginWriteTransaction];
     CustomAccessorsObject *ca = [CustomAccessorsObject createInRealm:realm withObject:@[@"name", @2]];
@@ -81,7 +51,7 @@
 
 - (void)testObjectSubclass
 {
-    RLMRealm *realm = self.realmWithTestPath;
+    RLMRealm *realm = [RLMRealm defaultRealm];
     
     [realm beginWriteTransaction];
     NSArray *obj = @[@1, @"throw"];
@@ -92,7 +62,7 @@
 
 - (void)testClassExtension
 {
-    RLMRealm *realm = self.realmWithTestPath;
+    RLMRealm *realm = [RLMRealm defaultRealm];
     
     [realm beginWriteTransaction];
     BaseClassStringObject *bObject = [[BaseClassStringObject alloc ] init];
@@ -101,11 +71,7 @@
     [realm addObject:bObject];
     [realm commitWriteTransaction];
     
-<<<<<<< HEAD
-    BaseClassTestObject *objectFromRealm = [realm allObjects:[BaseClassTestObject className]][0];
-=======
     BaseClassStringObject *objectFromRealm = [BaseClassStringObject allObjects][0];
->>>>>>> fc5b368c
     XCTAssertEqual(1, objectFromRealm.intCol, @"Should be 1");
     XCTAssertEqualObjects(@"stringVal", objectFromRealm.stringCol, @"Should be stringVal");
 }
