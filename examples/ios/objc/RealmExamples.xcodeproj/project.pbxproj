--- conflicted
+++ resolved
@@ -26,7 +26,6 @@
 		0295B90119D102880036D6C3 /* Realm.framework in Frameworks */ = {isa = PBXBuildFile; fileRef = 0295B8FE19D102880036D6C3 /* Realm.framework */; };
 		0295B90219D102880036D6C3 /* Realm.framework in Frameworks */ = {isa = PBXBuildFile; fileRef = 0295B8FE19D102880036D6C3 /* Realm.framework */; };
 		0295B90319D102880036D6C3 /* Realm.framework in Frameworks */ = {isa = PBXBuildFile; fileRef = 0295B8FE19D102880036D6C3 /* Realm.framework */; };
-<<<<<<< HEAD
 		22C389E81B44FB6C0055CE88 /* AppDelegate.m in Sources */ = {isa = PBXBuildFile; fileRef = 22C389D21B44FB6C0055CE88 /* AppDelegate.m */; };
 		22C389E91B44FB6C0055CE88 /* LaunchScreen.xib in Resources */ = {isa = PBXBuildFile; fileRef = 22C389D41B44FB6C0055CE88 /* LaunchScreen.xib */; };
 		22C389EA1B44FB6C0055CE88 /* RLMViewController.m in Sources */ = {isa = PBXBuildFile; fileRef = 22C389D81B44FB6C0055CE88 /* RLMViewController.m */; };
@@ -48,7 +47,6 @@
 		22CFE2871B0A393B00D5EC93 /* SwatchColor.m in Sources */ = {isa = PBXBuildFile; fileRef = 22CFE2841B0A393B00D5EC93 /* SwatchColor.m */; };
 		22CFE2881B0A393B00D5EC93 /* SwatchesView.m in Sources */ = {isa = PBXBuildFile; fileRef = 22CFE2861B0A393B00D5EC93 /* SwatchesView.m */; };
 		22D55CCA1B54F1FA00F493A6 /* RLMPuzzleListViewController.m in Sources */ = {isa = PBXBuildFile; fileRef = 22D55CC91B54F1FA00F493A6 /* RLMPuzzleListViewController.m */; };
-=======
 		3F78C9BD1B431CF300A0988E /* CoreGraphics.framework in Frameworks */ = {isa = PBXBuildFile; fileRef = E8AB71AB19BA502500F3EDB4 /* CoreGraphics.framework */; };
 		3F78C9BE1B431CF300A0988E /* Foundation.framework in Frameworks */ = {isa = PBXBuildFile; fileRef = E8AB71A919BA502500F3EDB4 /* Foundation.framework */; };
 		3F78C9BF1B431CF300A0988E /* libc++.dylib in Frameworks */ = {isa = PBXBuildFile; fileRef = E8F70ED019BA52E8006F60D5 /* libc++.dylib */; };
@@ -58,7 +56,6 @@
 		3F78C9C91B431D6F00A0988E /* AppDelegate.m in Sources */ = {isa = PBXBuildFile; fileRef = 3F78C9AE1B431CDF00A0988E /* AppDelegate.m */; };
 		3F78C9CA1B431D7400A0988E /* TableViewController.m in Sources */ = {isa = PBXBuildFile; fileRef = 3F78C9B01B431CDF00A0988E /* TableViewController.m */; };
 		3F78C9CB1B431D7A00A0988E /* main.m in Sources */ = {isa = PBXBuildFile; fileRef = 3F78C9AF1B431CDF00A0988E /* main.m */; };
->>>>>>> ceb19856
 		3FC898FD1A140F550067CBEC /* LabelViewController.m in Sources */ = {isa = PBXBuildFile; fileRef = 3FC898FC1A140F550067CBEC /* LabelViewController.m */; };
 		41D186AC1C6E8BA883A87D87 /* libPods-RACTableView.a in Frameworks */ = {isa = PBXBuildFile; fileRef = A6095331EBF052A74372F887 /* libPods-RACTableView.a */; };
 		C06134DF1A718BB800D22D12 /* TodayExtension.appex in Embed App Extensions */ = {isa = PBXBuildFile; fileRef = C0DC42061A7079D00067156A /* TodayExtension.appex */; settings = {ATTRIBUTES = (RemoveHeadersOnCopy, ); }; };
@@ -287,7 +284,6 @@
 /* Begin PBXFileReference section */
 		0295B8FE19D102880036D6C3 /* Realm.framework */ = {isa = PBXFileReference; lastKnownFileType = wrapper.framework; name = Realm.framework; path = ../../../build/ios/Realm.framework; sourceTree = "<group>"; };
 		0A73D4401B1442B200E1E8EE /* README.md */ = {isa = PBXFileReference; lastKnownFileType = net.daringfireball.markdown; name = README.md; path = ../../README.md; sourceTree = SOURCE_ROOT; };
-<<<<<<< HEAD
 		22C389AB1B44FB030055CE88 /* Puzzle.app */ = {isa = PBXFileReference; explicitFileType = wrapper.application; includeInIndex = 0; path = Puzzle.app; sourceTree = BUILT_PRODUCTS_DIR; };
 		22C389D11B44FB6C0055CE88 /* AppDelegate.h */ = {isa = PBXFileReference; fileEncoding = 4; lastKnownFileType = sourcecode.c.h; path = AppDelegate.h; sourceTree = "<group>"; };
 		22C389D21B44FB6C0055CE88 /* AppDelegate.m */ = {isa = PBXFileReference; fileEncoding = 4; lastKnownFileType = sourcecode.c.objc; path = AppDelegate.m; sourceTree = "<group>"; };
@@ -317,7 +313,6 @@
 		22CFE2861B0A393B00D5EC93 /* SwatchesView.m */ = {isa = PBXFileReference; fileEncoding = 4; lastKnownFileType = sourcecode.c.objc; path = SwatchesView.m; sourceTree = "<group>"; };
 		22D55CC81B54F1FA00F493A6 /* RLMPuzzleListViewController.h */ = {isa = PBXFileReference; fileEncoding = 4; lastKnownFileType = sourcecode.c.h; path = RLMPuzzleListViewController.h; sourceTree = "<group>"; };
 		22D55CC91B54F1FA00F493A6 /* RLMPuzzleListViewController.m */ = {isa = PBXFileReference; fileEncoding = 4; lastKnownFileType = sourcecode.c.objc; path = RLMPuzzleListViewController.m; sourceTree = "<group>"; };
-=======
 		3F78C9AB1B431CDF00A0988E /* AppDelegate.h */ = {isa = PBXFileReference; fileEncoding = 4; lastKnownFileType = sourcecode.c.h; name = AppDelegate.h; path = RACTableView/AppDelegate.h; sourceTree = "<group>"; };
 		3F78C9AC1B431CDF00A0988E /* TableViewController.h */ = {isa = PBXFileReference; fileEncoding = 4; lastKnownFileType = sourcecode.c.h; name = TableViewController.h; path = RACTableView/TableViewController.h; sourceTree = "<group>"; };
 		3F78C9AD1B431CDF00A0988E /* Images.xcassets */ = {isa = PBXFileReference; lastKnownFileType = folder.assetcatalog; name = Images.xcassets; path = RACTableView/Images.xcassets; sourceTree = "<group>"; };
@@ -326,7 +321,6 @@
 		3F78C9B01B431CDF00A0988E /* TableViewController.m */ = {isa = PBXFileReference; fileEncoding = 4; lastKnownFileType = sourcecode.c.objc; name = TableViewController.m; path = RACTableView/TableViewController.m; sourceTree = "<group>"; };
 		3F78C9B11B431CDF00A0988E /* Info.plist */ = {isa = PBXFileReference; fileEncoding = 4; lastKnownFileType = text.plist.xml; name = Info.plist; path = RACTableView/Info.plist; sourceTree = "<group>"; };
 		3F78C9C71B431CF300A0988E /* RACTableView.app */ = {isa = PBXFileReference; explicitFileType = wrapper.application; includeInIndex = 0; path = RACTableView.app; sourceTree = BUILT_PRODUCTS_DIR; };
->>>>>>> ceb19856
 		3FC898FB1A140F550067CBEC /* LabelViewController.h */ = {isa = PBXFileReference; fileEncoding = 4; lastKnownFileType = sourcecode.c.h; path = LabelViewController.h; sourceTree = "<group>"; };
 		3FC898FC1A140F550067CBEC /* LabelViewController.m */ = {isa = PBXFileReference; fileEncoding = 4; lastKnownFileType = sourcecode.c.objc; path = LabelViewController.m; sourceTree = "<group>"; };
 		A09DC4EDBB24E8E1D139F2D9 /* Pods-RACTableView.release.xcconfig */ = {isa = PBXFileReference; includeInIndex = 1; lastKnownFileType = text.xcconfig; name = "Pods-RACTableView.release.xcconfig"; path = "Pods/Target Support Files/Pods-RACTableView/Pods-RACTableView.release.xcconfig"; sourceTree = "<group>"; };
@@ -426,7 +420,6 @@
 /* End PBXFileReference section */
 
 /* Begin PBXFrameworksBuildPhase section */
-<<<<<<< HEAD
 		22C389A81B44FB030055CE88 /* Frameworks */ = {
 			isa = PBXFrameworksBuildPhase;
 			buildActionMask = 2147483647;
@@ -436,7 +429,9 @@
 				22C389F71B44FDB30055CE88 /* Foundation.framework in Frameworks */,
 				22C389F61B44FDAE0055CE88 /* CoreGraphics.framework in Frameworks */,
 				22C389F51B44FD220055CE88 /* Realm.framework in Frameworks */,
-=======
+			);
+			runOnlyForDeploymentPostprocessing = 0;
+		};
 		3F78C9BC1B431CF300A0988E /* Frameworks */ = {
 			isa = PBXFrameworksBuildPhase;
 			buildActionMask = 2147483647;
@@ -447,7 +442,6 @@
 				41D186AC1C6E8BA883A87D87 /* libPods-RACTableView.a in Frameworks */,
 				3F78C9C01B431CF300A0988E /* Realm.framework in Frameworks */,
 				3F78C9C11B431CF300A0988E /* UIKit.framework in Frameworks */,
->>>>>>> ceb19856
 			);
 			runOnlyForDeploymentPostprocessing = 0;
 		};
@@ -583,7 +577,6 @@
 /* End PBXFrameworksBuildPhase section */
 
 /* Begin PBXGroup section */
-<<<<<<< HEAD
 		22C389AC1B44FB030055CE88 /* Puzzle */ = {
 			isa = PBXGroup;
 			children = (
@@ -645,7 +638,8 @@
 				22C389E71B44FB6C0055CE88 /* RLMStartView.m */,
 			);
 			path = Views;
-=======
+			sourceTree = "<group>";
+		};
 		3F78C9AA1B431CB200A0988E /* RACTableView */ = {
 			isa = PBXGroup;
 			children = (
@@ -667,7 +661,6 @@
 				A09DC4EDBB24E8E1D139F2D9 /* Pods-RACTableView.release.xcconfig */,
 			);
 			name = Pods;
->>>>>>> ceb19856
 			sourceTree = "<group>";
 		};
 		C0658DB51A76CBD8002F7A84 /* extension WatchKit Extension */ = {
@@ -787,11 +780,8 @@
 				E8F70EBF19BA50AB006F60D5 /* Encryption */,
 				C0DC41CD1A7072670067156A /* Extension */,
 				C0658DC31A76CBD8002F7A84 /* extension WatchKit App */,
-<<<<<<< HEAD
 				22C389AC1B44FB030055CE88 /* Puzzle */,
-=======
 				C0658DB51A76CBD8002F7A84 /* extension WatchKit Extension */,
->>>>>>> ceb19856
 				E8AB71A819BA502500F3EDB4 /* Frameworks */,
 				E879D9DA1A12AA400035E2EB /* GroupedTableView */,
 				E8F70EAE19BA50A3006F60D5 /* Migration */,
@@ -821,13 +811,8 @@
 				E8AB71DC19BA503500F3EDB4 /* Simple.app */,
 				E8AB726619BA504500F3EDB4 /* TableView.app */,
 				C0DC42061A7079D00067156A /* TodayExtension.appex */,
-<<<<<<< HEAD
-				C0658DB41A76CBD8002F7A84 /* extension WatchKit Extension.appex */,
-				C0658DBF1A76CBD8002F7A84 /* extension WatchKit App.app */,
 				E80ABD7D1AF2A9DA00A37843 /* Draw.app */,
 				22C389AB1B44FB030055CE88 /* Puzzle.app */,
-=======
->>>>>>> ceb19856
 			);
 			name = Products;
 			sourceTree = "<group>";
@@ -928,7 +913,6 @@
 /* End PBXGroup section */
 
 /* Begin PBXNativeTarget section */
-<<<<<<< HEAD
 		22C389AA1B44FB030055CE88 /* Puzzle */ = {
 			isa = PBXNativeTarget;
 			buildConfigurationList = 22C389CF1B44FB030055CE88 /* Build configuration list for PBXNativeTarget "Puzzle" */;
@@ -936,7 +920,17 @@
 				22C389A71B44FB030055CE88 /* Sources */,
 				22C389A81B44FB030055CE88 /* Frameworks */,
 				22C389A91B44FB030055CE88 /* Resources */,
-=======
+			);
+			buildRules = (
+			);
+			dependencies = (
+				22C389F41B44FCC80055CE88 /* PBXTargetDependency */,
+			);
+			name = Puzzle;
+			productName = Puzzle;
+			productReference = 22C389AB1B44FB030055CE88 /* Puzzle.app */;
+			productType = "com.apple.product-type.application";
+		};
 		3F78C9B51B431CF300A0988E /* RACTableView */ = {
 			isa = PBXNativeTarget;
 			buildConfigurationList = 3F78C9C41B431CF300A0988E /* Build configuration list for PBXNativeTarget "RACTableView" */;
@@ -946,24 +940,15 @@
 				3F78C9BC1B431CF300A0988E /* Frameworks */,
 				3F78C9C21B431CF300A0988E /* Resources */,
 				998B2F45899A851A95DECA6F /* Copy Pods Resources */,
->>>>>>> ceb19856
 			);
 			buildRules = (
 			);
 			dependencies = (
-<<<<<<< HEAD
-				22C389F41B44FCC80055CE88 /* PBXTargetDependency */,
-			);
-			name = Puzzle;
-			productName = Puzzle;
-			productReference = 22C389AB1B44FB030055CE88 /* Puzzle.app */;
-=======
 				3F78C9B61B431CF300A0988E /* PBXTargetDependency */,
 			);
 			name = RACTableView;
 			productName = TableView;
 			productReference = 3F78C9C71B431CF300A0988E /* RACTableView.app */;
->>>>>>> ceb19856
 			productType = "com.apple.product-type.application";
 		};
 		C0658DB31A76CBD8002F7A84 /* extension WatchKit Extension */ = {
@@ -1259,7 +1244,6 @@
 /* End PBXProject section */
 
 /* Begin PBXResourcesBuildPhase section */
-<<<<<<< HEAD
 		22C389A91B44FB030055CE88 /* Resources */ = {
 			isa = PBXResourcesBuildPhase;
 			buildActionMask = 2147483647;
@@ -1267,13 +1251,14 @@
 				22C389E91B44FB6C0055CE88 /* LaunchScreen.xib in Resources */,
 				22C389EB1B44FB6C0055CE88 /* Images.xcassets in Resources */,
 				22C389EC1B44FB6C0055CE88 /* Info.plist in Resources */,
-=======
+			);
+			runOnlyForDeploymentPostprocessing = 0;
+		};
 		3F78C9C21B431CF300A0988E /* Resources */ = {
 			isa = PBXResourcesBuildPhase;
 			buildActionMask = 2147483647;
 			files = (
 				3F78C9C31B431CF300A0988E /* Images.xcassets in Resources */,
->>>>>>> ceb19856
 			);
 			runOnlyForDeploymentPostprocessing = 0;
 		};
@@ -1389,7 +1374,6 @@
 /* End PBXShellScriptBuildPhase section */
 
 /* Begin PBXSourcesBuildPhase section */
-<<<<<<< HEAD
 		22C389A71B44FB030055CE88 /* Sources */ = {
 			isa = PBXSourcesBuildPhase;
 			buildActionMask = 2147483647;
@@ -1405,7 +1389,9 @@
 				22C389E81B44FB6C0055CE88 /* AppDelegate.m in Sources */,
 				22D55CCA1B54F1FA00F493A6 /* RLMPuzzleListViewController.m in Sources */,
 				22C389FC1B451F3C0055CE88 /* RLMPuzzle.m in Sources */,
-=======
+			);
+			runOnlyForDeploymentPostprocessing = 0;
+		};
 		3F78C9B81B431CF300A0988E /* Sources */ = {
 			isa = PBXSourcesBuildPhase;
 			buildActionMask = 2147483647;
@@ -1413,7 +1399,6 @@
 				3F78C9C91B431D6F00A0988E /* AppDelegate.m in Sources */,
 				3F78C9CB1B431D7A00A0988E /* main.m in Sources */,
 				3F78C9CA1B431D7400A0988E /* TableViewController.m in Sources */,
->>>>>>> ceb19856
 			);
 			runOnlyForDeploymentPostprocessing = 0;
 		};
@@ -1624,7 +1609,6 @@
 /* End PBXVariantGroup section */
 
 /* Begin XCBuildConfiguration section */
-<<<<<<< HEAD
 		22C389CB1B44FB030055CE88 /* Debug */ = {
 			isa = XCBuildConfiguration;
 			buildSettings = {
@@ -1638,22 +1622,10 @@
 					"/Users/TiM/Projects/realm-cocoa-private/build/ios",
 				);
 				GCC_NO_COMMON_BLOCKS = YES;
-=======
-		3F78C9C51B431CF300A0988E /* Debug */ = {
-			isa = XCBuildConfiguration;
-			baseConfigurationReference = BD5E18798F030DC45369A649 /* Pods-RACTableView.debug.xcconfig */;
-			buildSettings = {
-				ASSETCATALOG_COMPILER_APPICON_NAME = AppIcon;
-				ASSETCATALOG_COMPILER_LAUNCHIMAGE_NAME = LaunchImage;
-				FRAMEWORK_SEARCH_PATHS = "$(inherited)";
-				GCC_PRECOMPILE_PREFIX_HEADER = YES;
-				GCC_PREFIX_HEADER = "";
->>>>>>> ceb19856
 				GCC_PREPROCESSOR_DEFINITIONS = (
 					"DEBUG=1",
 					"$(inherited)",
 				);
-<<<<<<< HEAD
 				INFOPLIST_FILE = Puzzle/Info.plist;
 				IPHONEOS_DEPLOYMENT_TARGET = 8.4;
 				LD_RUNPATH_SEARCH_PATHS = "$(inherited) @executable_path/Frameworks";
@@ -1683,7 +1655,22 @@
 				MTL_ENABLE_DEBUG_INFO = NO;
 				PRODUCT_NAME = "$(TARGET_NAME)";
 				TARGETED_DEVICE_FAMILY = "1,2";
-=======
+			};
+			name = Release;
+		};
+		3F78C9C51B431CF300A0988E /* Debug */ = {
+			isa = XCBuildConfiguration;
+			baseConfigurationReference = BD5E18798F030DC45369A649 /* Pods-RACTableView.debug.xcconfig */;
+			buildSettings = {
+				ASSETCATALOG_COMPILER_APPICON_NAME = AppIcon;
+				ASSETCATALOG_COMPILER_LAUNCHIMAGE_NAME = LaunchImage;
+				FRAMEWORK_SEARCH_PATHS = "$(inherited)";
+				GCC_PRECOMPILE_PREFIX_HEADER = YES;
+				GCC_PREFIX_HEADER = "";
+				GCC_PREPROCESSOR_DEFINITIONS = (
+					"DEBUG=1",
+					"$(inherited)",
+				);
 				INFOPLIST_FILE = "$(SRCROOT)/RACTableView/Info.plist";
 				PRODUCT_NAME = RACTableView;
 				WRAPPER_EXTENSION = app;
@@ -1702,7 +1689,6 @@
 				INFOPLIST_FILE = "$(SRCROOT)/RACTableView/Info.plist";
 				PRODUCT_NAME = RACTableView;
 				WRAPPER_EXTENSION = app;
->>>>>>> ceb19856
 			};
 			name = Release;
 		};
@@ -2213,19 +2199,20 @@
 /* End XCBuildConfiguration section */
 
 /* Begin XCConfigurationList section */
-<<<<<<< HEAD
 		22C389CF1B44FB030055CE88 /* Build configuration list for PBXNativeTarget "Puzzle" */ = {
 			isa = XCConfigurationList;
 			buildConfigurations = (
 				22C389CB1B44FB030055CE88 /* Debug */,
 				22C389CC1B44FB030055CE88 /* Release */,
-=======
+			);
+			defaultConfigurationIsVisible = 0;
+			defaultConfigurationName = Release;
+		};
 		3F78C9C41B431CF300A0988E /* Build configuration list for PBXNativeTarget "RACTableView" */ = {
 			isa = XCConfigurationList;
 			buildConfigurations = (
 				3F78C9C51B431CF300A0988E /* Debug */,
 				3F78C9C61B431CF300A0988E /* Release */,
->>>>>>> ceb19856
 			);
 			defaultConfigurationIsVisible = 0;
 			defaultConfigurationName = Release;
